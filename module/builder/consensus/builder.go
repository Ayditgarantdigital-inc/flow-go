// (c) 2019 Dapper Labs - ALL RIGHTS RESERVED

package consensus

import (
	"errors"
	"fmt"
	"time"

	"github.com/dgraph-io/badger/v2"

	"github.com/onflow/flow-go/model/flow"
	"github.com/onflow/flow-go/module"
	"github.com/onflow/flow-go/module/mempool"
	"github.com/onflow/flow-go/module/metrics"
	"github.com/onflow/flow-go/module/trace"
	"github.com/onflow/flow-go/state/protocol"
	"github.com/onflow/flow-go/storage"
	"github.com/onflow/flow-go/storage/badger/operation"
)

// Builder is the builder for consensus block payloads. Upon providing a payload
// hash, it also memorizes which entities were included into the payload.
type Builder struct {
	metrics  module.MempoolMetrics
	tracer   module.Tracer
	db       *badger.DB
	state    protocol.State
	seals    storage.Seals
	headers  storage.Headers
	index    storage.Index
	guarPool mempool.Guarantees
	sealPool mempool.IncorporatedResultSeals
	cfg      Config
}

// NewBuilder creates a new block builder.
func NewBuilder(
	metrics module.MempoolMetrics,
	db *badger.DB,
	state protocol.State,
	headers storage.Headers,
	seals storage.Seals,
	index storage.Index,
	guarPool mempool.Guarantees,
<<<<<<< HEAD
	sealPool mempool.IncorporatedResultSeals,
=======
	sealPool mempool.Seals,
	tracer module.Tracer,
>>>>>>> 3989fe74
	options ...func(*Config),
) *Builder {

	// initialize default config
	cfg := Config{
		minInterval:  500 * time.Millisecond,
		maxInterval:  10 * time.Second,
		maxSealCount: 100,
		expiry:       flow.DefaultTransactionExpiry,
	}

	// apply option parameters
	for _, option := range options {
		option(&cfg)
	}

	b := &Builder{
		metrics:  metrics,
		db:       db,
		tracer:   tracer,
		state:    state,
		headers:  headers,
		seals:    seals,
		index:    index,
		guarPool: guarPool,
		sealPool: sealPool,
		cfg:      cfg,
	}
	return b
}

// BuildOn creates a new block header build on the provided parent, using the given view and applying the
// custom setter function to allow the caller to make changes to the header before storing it.
func (b *Builder) BuildOn(parentID flow.Identifier, setter func(*flow.Header) error) (*flow.Header, error) {

	b.tracer.StartSpan(parentID, trace.CONBuildOn)
	defer b.tracer.FinishSpan(parentID, trace.CONBuildOn)

	// STEP ONE: Create a lookup of all previously used guarantees on the part
	// of the chain that we are building on. We do this separately for pending
	// and finalized ancestors, so we can differentiate what to do about it.

	b.tracer.StartSpan(parentID, trace.CONBuildOnSetup)
	defer b.tracer.FinishSpan(parentID, trace.CONBuildOnSetup)

	var finalized uint64
	err := b.db.View(operation.RetrieveFinalizedHeight(&finalized))
	if err != nil {
		return nil, fmt.Errorf("could not retrieve finalized height: %w", err)
	}
	var finalID flow.Identifier
	err = b.db.View(operation.LookupBlockHeight(finalized, &finalID))
	if err != nil {
		return nil, fmt.Errorf("could not lookup finalized block: %w", err)
	}

	b.tracer.FinishSpan(parentID, trace.CONBuildOnSetup)
	b.tracer.StartSpan(parentID, trace.CONBuildOnUnfinalizedLookup)
	defer b.tracer.FinishSpan(parentID, trace.CONBuildOnUnfinalizedLookup)

	ancestorID := parentID
	pendingLookup := make(map[flow.Identifier]struct{})
	for ancestorID != finalID {
		ancestor, err := b.headers.ByBlockID(ancestorID)
		if err != nil {
			return nil, fmt.Errorf("could not get ancestor header (%x): %w", ancestorID, err)
		}
		if ancestor.Height <= finalized {
			return nil, fmt.Errorf("should always build on last finalized block")
		}
		index, err := b.index.ByBlockID(ancestorID)
		if err != nil {
			return nil, fmt.Errorf("could not get ancestor payload (%x): %w", ancestorID, err)
		}
		for _, collID := range index.CollectionIDs {
			pendingLookup[collID] = struct{}{}
		}
		ancestorID = ancestor.ParentID
	}

	b.tracer.FinishSpan(parentID, trace.CONBuildOnUnfinalizedLookup)
	b.tracer.StartSpan(parentID, trace.CONBuildOnFinalizedLookup)
	defer b.tracer.FinishSpan(parentID, trace.CONBuildOnFinalizedLookup)

	// we look back only as far as the expiry limit for the current height we
	// are building for; any guarantee with a reference block before that can
	// not be included anymore anyway
	parent, err := b.headers.ByBlockID(parentID)
	if err != nil {
		return nil, fmt.Errorf("could not retrieve parent: %w", err)
	}
	height := parent.Height + 1
	limit := height - uint64(b.cfg.expiry)
	if limit > height { // overflow check
		limit = 0
	}

	// look up the root height so we don't look too far back
	// initially this is the genesis block height (aka 0).
	var rootHeight uint64
	err = b.db.View(operation.RetrieveRootHeight(&rootHeight))
	if err != nil {
		return nil, fmt.Errorf("could not retrieve root block height: %w", err)
	}
	if limit < rootHeight {
		limit = rootHeight
	}

	ancestorID = finalID
	finalLookup := make(map[flow.Identifier]struct{})
	for {
		ancestor, err := b.headers.ByBlockID(ancestorID)
		if err != nil {
			return nil, fmt.Errorf("could not get ancestor header (%x): %w", ancestorID, err)
		}
		index, err := b.index.ByBlockID(ancestorID)
		if err != nil {
			return nil, fmt.Errorf("could not get ancestor payload (%x): %w", ancestorID, err)
		}
		for _, collID := range index.CollectionIDs {
			finalLookup[collID] = struct{}{}
		}
		if ancestor.Height <= limit {
			break
		}
		ancestorID = ancestor.ParentID
	}

	b.tracer.FinishSpan(parentID, trace.CONBuildOnFinalizedLookup)
	b.tracer.StartSpan(parentID, trace.CONBuildOnCreatePayloadGuarantees)
	defer b.tracer.FinishSpan(parentID, trace.CONBuildOnCreatePayloadGuarantees)

	// STEP TWO: Go through the guarantees in our memory pool.
	// 1) If it was already included on the finalized part of the chain, remove
	// it from the memory pool and skip.
	// 2) If the reference block has an expired height, also remove it from the
	// memory pool and skip.
	// 3) If it was already included on the pending part of the chain, skip, but
	// keep in memory pool for now.
	// 4) Otherwise, this guarantee can be included in the payload.

	var guarantees []*flow.CollectionGuarantee
	for _, guarantee := range b.guarPool.All() {
		collID := guarantee.ID()
		_, duplicated := finalLookup[collID]
		if duplicated {
			_ = b.guarPool.Rem(collID)
			continue
		}
		ref, err := b.headers.ByBlockID(guarantee.ReferenceBlockID)
		if errors.Is(err, storage.ErrNotFound) {
			_ = b.guarPool.Rem(collID)
			continue
		}
		if err != nil {
			return nil, fmt.Errorf("could not get reference block: %w", err)
		}
		if ref.Height < limit {
			_ = b.guarPool.Rem(collID)
			continue
		}
		_, duplicated = pendingLookup[collID]
		if duplicated {
			continue
		}
		guarantees = append(guarantees, guarantee)
	}

	b.metrics.MempoolEntries(metrics.ResourceGuarantee, b.guarPool.Size())

	b.tracer.FinishSpan(parentID, trace.CONBuildOnCreatePayloadGuarantees)
	b.tracer.StartSpan(parentID, trace.CONBuildOnCreatePayloadSeals)
	defer b.tracer.FinishSpan(parentID, trace.CONBuildOnCreatePayloadSeals)

	// STEP FOUR: We try to get all ancestors from last sealed block all the way
	// to the parent. Then we try to get seals for each of them until we don't
	// find one. This creates a valid chain of seals from the last sealed block
	// to at most the parent.

	// TODO: The following logic for selecting seals will be replaced to match
	// seals to incorporated results, looping through the fork, from parent to
	// last sealed, to inspect incorporated receipts and check if the mempool
	// contains corresponding seals.
	// This will be implemented in phase 2 of the verification and sealing
	// roadmap (https://github.com/dapperlabs/flow-go/issues/4872)

	// create a mapping of block to seal for all seals in our pool
	byBlock := make(map[flow.Identifier]*flow.Seal)
	for _, seal := range b.sealPool.All() {
		byBlock[seal.Seal.BlockID] = seal.Seal
	}
	if int(b.sealPool.Size()) > len(byBlock) {
		return nil, fmt.Errorf("multiple seals for the same block")
	}

	// get the parent's block seal, which constitutes the beginning of the
	// sealing chain; this is where we need to start with our chain of seals
	last, err := b.seals.ByBlockID(parentID)
	if err != nil {
		return nil, fmt.Errorf("could not retrieve parent seal (%x): %w", parentID, err)
	}

	// get the last sealed block; we use its height to iterate forwards through
	// the finalized blocks which still need sealing
	sealed, err := b.headers.ByBlockID(last.BlockID)
	if err != nil {
		return nil, fmt.Errorf("could not retrieve sealed block (%x): %w", last.BlockID, err)
	}

	// we now go from last sealed height plus one to finalized height and check
	// if we have the seal for each of them step by step; often we will not even
	// enter this loop, because last sealed height is higher than finalized
	unchained := false
	var seals []*flow.Seal
	var sealCount uint
	for height := sealed.Height + 1; height <= finalized; height++ {

		if len(byBlock) == 0 {
			break
		}

		// add at most <maxSealCount> number of seals in a new block proposal
		// in order to prevent the block payload from being too big.
		if sealCount >= b.cfg.maxSealCount {
			break
		}

		header, err := b.headers.ByHeight(height)
		if err != nil {
			return nil, fmt.Errorf("could not get block for height (%d): %w", height, err)
		}
		blockID := header.ID()
		next, found := byBlock[blockID]
		if !found {
			unchained = true
			break
		}

		seals = append(seals, next)
		sealCount++
		delete(byBlock, blockID)
		last = next
	}

	// NOTE: We should only run the next part in case we did not use up all
	// seals in the previous part; both break cases should make us skip the rest
	// as it means we either ran out of seals or we can't find the next link in
	// the chain.

	// Once we have filled in seals for all finalized blocks we need to check
	// the non-finalized blocks backwards; collect all of them, from direct
	// parent to just before finalized, and see if we can use up the rest of the
	// seals. We need to be careful to break when reaching the last sealed block
	// as it could be higher than the last finalized block.
	ancestorID = parentID
	var pendingIDs []flow.Identifier
	for ancestorID != finalID && ancestorID != last.BlockID {
		pendingIDs = append(pendingIDs, ancestorID)
		ancestor, err := b.headers.ByBlockID(ancestorID)
		if err != nil {
			return nil, fmt.Errorf("could not get sealable ancestor (%x): %w", ancestorID, err)
		}
		ancestorID = ancestor.ParentID
	}
	for i := len(pendingIDs) - 1; i >= 0; i-- {
		if len(byBlock) == 0 {
			break
		}
		if unchained {
			break
		}
		pendingID := pendingIDs[i]
		next, found := byBlock[pendingID]
		if !found {
			break
		}

		seals = append(seals, next)
		delete(byBlock, pendingID)
		last = next
	}

	b.tracer.FinishSpan(parentID, trace.CONBuildOnCreatePayloadSeals)
	b.tracer.StartSpan(parentID, trace.CONBuildOnCreateHeader)
	defer b.tracer.FinishSpan(parentID, trace.CONBuildOnCreateHeader)

	// STEP FOUR: We now have guarantees and seals we can validly include
	// in the payload built on top of the given parent. Now we need to build
	// and store the block header, as well as index the payload contents.

	// build the payload so we can get the hash
	payload := &flow.Payload{
		Guarantees: guarantees,
		Seals:      seals,
	}

	// calculate the timestamp and cutoffs
	timestamp := time.Now().UTC()
	from := parent.Timestamp.Add(b.cfg.minInterval)
	to := parent.Timestamp.Add(b.cfg.maxInterval)

	// adjust timestamp if outside of cutoffs
	if timestamp.Before(from) {
		timestamp = from
	}
	if timestamp.After(to) {
		timestamp = to
	}

	// construct default block on top of the provided parent
	header := &flow.Header{
		ChainID:     parent.ChainID,
		ParentID:    parentID,
		Height:      height,
		Timestamp:   timestamp,
		PayloadHash: payload.Hash(),

		// the following fields should be set by the custom function as needed
		// NOTE: we could abstract all of this away into an interface{} field,
		// but that would be over the top as we will probably always use hotstuff
		View:           0,
		ParentVoterIDs: nil,
		ParentVoterSig: nil,
		ProposerID:     flow.ZeroID,
		ProposerSig:    nil,
	}

	// apply the custom fields setter of the consensus algorithm
	err = setter(header)
	if err != nil {
		return nil, fmt.Errorf("could not apply setter: %w", err)
	}

	// insert the proposal into the database
	proposal := &flow.Block{
		Header:  header,
		Payload: payload,
	}

	b.tracer.FinishSpan(parentID, trace.CONBuildOnCreateHeader)
	b.tracer.StartSpan(parentID, trace.CONBuildOnDBInsert)
	defer b.tracer.FinishSpan(parentID, trace.CONBuildOnDBInsert)

	err = b.state.Mutate().Extend(proposal)
	if err != nil {
		return nil, fmt.Errorf("could not extend state with built proposal: %w", err)
	}

	return header, nil
}<|MERGE_RESOLUTION|>--- conflicted
+++ resolved
@@ -43,12 +43,8 @@
 	seals storage.Seals,
 	index storage.Index,
 	guarPool mempool.Guarantees,
-<<<<<<< HEAD
 	sealPool mempool.IncorporatedResultSeals,
-=======
-	sealPool mempool.Seals,
 	tracer module.Tracer,
->>>>>>> 3989fe74
 	options ...func(*Config),
 ) *Builder {
 
