--- conflicted
+++ resolved
@@ -17,13 +17,8 @@
 
 // DefaultChunkAssignmentAlpha is the default number of verifiers that should be
 // assigned to each chunk.
-<<<<<<< HEAD
-// DISCLAIMER: alpha down there is not a production-level value
+// DISCLAIMER: the current value is not necessarily suitable for production
 const DefaultChunkAssignmentAlpha = 20
-=======
-// DISCLAIMER: the current value is not necessarily suitable for production
-const DefaultChunkAssignmentAlpha = 5
->>>>>>> 8f6ccfcd
 
 // ChunkAssigner implements an instance of the Public Chunk Assignment
 // algorithm for assigning chunks to verifier nodes in a deterministic but
