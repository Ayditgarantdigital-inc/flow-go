--- conflicted
+++ resolved
@@ -419,12 +419,8 @@
 
 There is **no** support for floating point numbers.
 
-<<<<<<< HEAD
-Contracts are not intended to work with values with error margins
+Smart Contracts are not intended to work with values with error margins
 and therefore floating point arithmetic is not appropriate here.
-=======
-Smart contracts are not intended to work with values with error margins and therefore floating point arithmetic is not appropriate here.
->>>>>>> a6eb0b37
 Fixed point numbers should be simulated using integers and a scale factor for now.
 
 ### Addresses
