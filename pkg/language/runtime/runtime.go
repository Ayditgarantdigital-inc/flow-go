package runtime

import (
	"errors"
	"fmt"
	"math/big"
	"strings"

	"github.com/dapperlabs/bamboo-node/pkg/language/runtime/ast"
	"github.com/dapperlabs/bamboo-node/pkg/language/runtime/common"
	runtimeErrors "github.com/dapperlabs/bamboo-node/pkg/language/runtime/errors"
	"github.com/dapperlabs/bamboo-node/pkg/language/runtime/interpreter"
	"github.com/dapperlabs/bamboo-node/pkg/language/runtime/parser"
	"github.com/dapperlabs/bamboo-node/pkg/language/runtime/sema"
	"github.com/dapperlabs/bamboo-node/pkg/language/runtime/stdlib"
	"github.com/dapperlabs/bamboo-node/pkg/language/runtime/trampoline"
	"github.com/dapperlabs/bamboo-node/pkg/types"
)

type ImportLocation interface {
	isImportLocation()
}

type StringImportLocation ast.StringImportLocation

func (StringImportLocation) isImportLocation() {}

type AddressImportLocation ast.AddressImportLocation

func (AddressImportLocation) isImportLocation() {}

type Interface interface {
	// ResolveImport resolves an import of a program.
	ResolveImport(ImportLocation) ([]byte, error)
	// GetValue gets a value for the given key in the storage, controlled and owned by the given accounts.
	GetValue(owner, controller, key []byte) (value []byte, err error)
	// SetValue sets a value for the given key in the storage, controlled and owned by the given accounts.
	SetValue(owner, controller, key, value []byte) (err error)
	// CreateAccount creates a new account with the given public key and code.
	CreateAccount(publicKey []byte, code []byte) (accountID []byte, err error)
<<<<<<< HEAD
	// GetSigningAccounts returns the signing accounts.
	GetSigningAccounts() []types.Address
	// Log logs a string.
	Log(string)
=======
	// UpdateAccountCode updates the code associated with an account.
	UpdateAccountCode(accountID, code []byte) (err error)
>>>>>>> 6ab750e0
}

type Error struct {
	Errors []error
}

func (e Error) Error() string {
	var sb strings.Builder
	sb.WriteString("Execution failed:\n")
	for _, err := range e.Errors {
		sb.WriteString(err.Error())
		sb.WriteString("\n")
	}
	return sb.String()
}

// Runtime is a runtime capable of executing the Bamboo programming language.
type Runtime interface {
	// ExecuteScript executes the given script.
	// It returns errors if the program has errors (e.g syntax errors, type errors),
	// and if the execution fails.
	ExecuteScript(script []byte, runtimeInterface Interface) (interface{}, error)
}

// mockRuntime is a mocked version of the Bamboo runtime
type mockRuntime struct{}

// NewMockRuntime returns a mocked version of the Bamboo runtime.
func NewMockRuntime() Runtime {
	return &mockRuntime{}
}

func (r *mockRuntime) ExecuteScript(script []byte, runtimeInterface Interface) (interface{}, error) {
	return nil, nil
}

// interpreterRuntime is a interpreter-based version of the Bamboo runtime.
type interpreterRuntime struct {
}

// NewInterpreterRuntime returns a interpreter-based version of the Bamboo runtime.
func NewInterpreterRuntime() Runtime {
	return &interpreterRuntime{}
}

// TODO: improve types
var setValueFunctionType = sema.FunctionType{
	ParameterTypes: []sema.Type{
		// owner
		&sema.VariableSizedType{
			Type: &sema.IntType{},
		},
		// controller
		&sema.VariableSizedType{
			Type: &sema.IntType{},
		},
		// key
		&sema.VariableSizedType{
			Type: &sema.IntType{},
		},
		// value
		// TODO: add proper type
		&sema.IntType{},
	},
	// nothing
	ReturnType: &sema.VoidType{},
}

// TODO: improve types
var getValueFunctionType = sema.FunctionType{
	ParameterTypes: []sema.Type{
		// owner
		&sema.VariableSizedType{
			Type: &sema.IntType{},
		},
		// controller
		&sema.VariableSizedType{
			Type: &sema.IntType{},
		},
		// key
		&sema.VariableSizedType{
			Type: &sema.IntType{},
		},
	},
	// value
	// TODO: add proper type
	ReturnType: &sema.IntType{},
}

// TODO: improve types
var createAccountFunctionType = sema.FunctionType{
	ParameterTypes: []sema.Type{
		// key
		&sema.VariableSizedType{
			Type: &sema.IntType{},
		},
		// code
		&sema.VariableSizedType{
			Type: &sema.IntType{},
		},
	},
	// value
	// TODO: add proper type
	ReturnType: &sema.IntType{},
}

<<<<<<< HEAD
var logFunctionType = sema.FunctionType{
	ParameterTypes: []sema.Type{&sema.AnyType{}},
	ReturnType:     &sema.VoidType{},
}

var accountType = sema.StructureType{
	Identifier: "Account",
	Members: map[string]*sema.Member{
		"address": {
			Type: &sema.StringType{},
		},
		"storage": {
			// TODO: storage type
			Type: &sema.AnyType{},
		},
	},
}

var typeDeclarations = []sema.TypeDeclaration{
	stdlib.StandardLibraryType{
		Name: accountType.Identifier,
		Type: &accountType,
		Kind: common.DeclarationKindStructure,
	},
=======
// TODO: improve types
var updateAccountCodeFunctionType = sema.FunctionType{
	ParameterTypes: []sema.Type{
		// accountID
		&sema.VariableSizedType{
			Type: &sema.IntType{},
		},
		// code
		&sema.VariableSizedType{
			Type: &sema.IntType{},
		},
	},
	// nothing
	ReturnType: &sema.VoidType{},
>>>>>>> 6ab750e0
}

func (r *interpreterRuntime) parse(script []byte, runtimeInterface Interface) (*ast.Program, error) {
	return parser.ParseProgram(string(script))
}

func (r *interpreterRuntime) ExecuteScript(script []byte, runtimeInterface Interface) (interface{}, error) {
	program, err := r.parse(script, runtimeInterface)
	if err != nil {
		return nil, err
	}

	err = program.ResolveImports(func(astLocation ast.ImportLocation) (program *ast.Program, e error) {
		var location ImportLocation
		switch astLocation := astLocation.(type) {
		case ast.StringImportLocation:
			location = StringImportLocation(astLocation)
		case ast.AddressImportLocation:
			location = AddressImportLocation(astLocation)
		default:
			panic(runtimeErrors.UnreachableError{})
		}
		script, err := runtimeInterface.ResolveImport(location)
		if err != nil {
			return nil, err
		}
		return r.parse(script, runtimeInterface)
	})
	if err != nil {
		return nil, err
	}

	// TODO: maybe consider adding argument labels

	functions := append(
		stdlib.BuiltinFunctions,
		stdlib.NewStandardLibraryFunction(
			"getValue",
			&getValueFunctionType,
			r.newGetValueFunction(runtimeInterface),
			nil,
		),
		stdlib.NewStandardLibraryFunction(
			"setValue",
			&setValueFunctionType,
			r.newSetValueFunction(runtimeInterface),
			nil,
		),
		stdlib.NewStandardLibraryFunction(
			"createAccount",
			&createAccountFunctionType,
			r.newCreateAccountFunction(runtimeInterface),
			nil,
		),
		stdlib.NewStandardLibraryFunction(
<<<<<<< HEAD
			"log",
			&logFunctionType,
			r.newLogFunction(runtimeInterface),
=======
			"updateAccountCode",
			&updateAccountCodeFunctionType,
			r.newUpdateAccountCodeFunction(runtimeInterface),
>>>>>>> 6ab750e0
			nil,
		),
	)

	valueDeclarations := stdlib.ToValueDeclarations(functions)

	checker, err := sema.NewChecker(program, valueDeclarations, typeDeclarations)
	if err != nil {
		return nil, Error{[]error{err}}
	}

	if err := checker.Check(); err != nil {
		return nil, Error{[]error{err}}
	}

	main, ok := checker.Globals["main"]
	if !ok {
		// TODO: error because no main?
		return nil, nil
	}

	mainFunctionType, ok := main.Type.(*sema.FunctionType)
	if !ok {
		err := errors.New("`main` is not a function")
		return nil, Error{[]error{err}}
	}

	signingAccountAddresses := runtimeInterface.GetSigningAccounts()

	// check parameter count

	signingAccountsCount := len(signingAccountAddresses)
	mainFunctionParameterCount := len(mainFunctionType.ParameterTypes)
	if signingAccountsCount != mainFunctionParameterCount {
		err := fmt.Errorf(
			"parameter count mismatch for `main` function: expected %d, got %d",
			signingAccountsCount,
			mainFunctionParameterCount,
		)
		return nil, Error{[]error{err}}
	}

	// check parameter types

	for _, parameterType := range mainFunctionType.ParameterTypes {
		if !parameterType.Equal(&accountType) {
			err := fmt.Errorf(
				"parameter type mismatch for `main` function: expected `%s`, got `%s`",
				&accountType,
				parameterType,
			)
			return nil, Error{[]error{err}}
		}
	}

	inter, err := interpreter.NewInterpreter(checker, stdlib.ToValues(functions))
	if err != nil {
		return nil, Error{[]error{err}}
	}

	if err := inter.Interpret(); err != nil {
		return nil, Error{[]error{err}}
	}

	// TODO: invoke with account objects

	signingAccounts := make([]interface{}, signingAccountsCount)

	for i, address := range signingAccountAddresses {
		// TODO:
		signingAccounts[i] = interpreter.StructureValue{
			"address": interpreter.StringValue(address.String()),
		}
	}

	value, err := inter.InvokeExportable("main", signingAccounts...)
	if err != nil {
		return nil, Error{[]error{err}}
	}

	return value.ToGoValue(), nil
}

func (r *interpreterRuntime) newSetValueFunction(runtimeInterface Interface) interpreter.HostFunction {
	return func(arguments []interpreter.Value, _ interpreter.Location) trampoline.Trampoline {
		owner, controller, key := r.getOwnerControllerKey(arguments)

		// TODO: only integer values supported for now. written in internal byte representation
		intValue, ok := arguments[3].(interpreter.IntValue)
		if !ok {
			panic(fmt.Sprintf("setValue requires fourth parameter to be an Int"))
		}
		value := intValue.Bytes()

		if err := runtimeInterface.SetValue(owner, controller, key, value); err != nil {
			panic(err)
		}

		result := &interpreter.VoidValue{}
		return trampoline.Done{Result: result}
	}
}

func (r *interpreterRuntime) newGetValueFunction(runtimeInterface Interface) interpreter.HostFunction {
	return func(arguments []interpreter.Value, _ interpreter.Location) trampoline.Trampoline {

		owner, controller, key := r.getOwnerControllerKey(arguments)

		value, err := runtimeInterface.GetValue(owner, controller, key)
		if err != nil {
			panic(err)
		}

		result := interpreter.IntValue{Int: big.NewInt(0).SetBytes(value)}
		return trampoline.Done{Result: result}
	}
}

func (r *interpreterRuntime) newCreateAccountFunction(runtimeInterface Interface) interpreter.HostFunction {
	return func(arguments []interpreter.Value, _ interpreter.Location) trampoline.Trampoline {
		publicKey, err := toByteArray(arguments[0])
		if err != nil {
			panic(fmt.Sprintf("createAccount requires the first parameter to be an array"))
		}

		code, err := toByteArray(arguments[1])
		if err != nil {
			panic(fmt.Sprintf("createAccount requires the second parameter to be an array"))
		}

		value, err := runtimeInterface.CreateAccount(publicKey, code)
		if err != nil {
			panic(err)
		}

		result := interpreter.IntValue{Int: big.NewInt(0).SetBytes(value)}
		return trampoline.Done{Result: result}
	}
}

<<<<<<< HEAD
func (r *interpreterRuntime) newLogFunction(runtimeInterface Interface) interpreter.HostFunction {
	return func(arguments []interpreter.Value, _ interpreter.Location) trampoline.Trampoline {
		runtimeInterface.Log(fmt.Sprint(arguments[0]))
		return trampoline.Done{Result: &interpreter.VoidValue{}}
=======
func (r *interpreterRuntime) newUpdateAccountCodeFunction(runtimeInterface Interface) interpreter.HostFunction {
	return func(arguments []interpreter.Value, _ interpreter.Location) trampoline.Trampoline {
		if len(arguments) != 2 {
			panic(fmt.Sprintf("updateAccountCode requires 2 parameters"))
		}

		accountID, err := toByteArray(arguments[0])
		if err != nil {
			panic(fmt.Sprintf("updateAccountCode requires the first parameter to be an array"))
		}

		code, err := toByteArray(arguments[1])
		if err != nil {
			panic(fmt.Sprintf("updateAccountCode requires the second parameter to be an array"))
		}

		err = runtimeInterface.UpdateAccountCode(accountID, code)
		if err != nil {
			panic(err)
		}

		result := &interpreter.VoidValue{}
		return trampoline.Done{Result: result}
>>>>>>> 6ab750e0
	}
}

func (r *interpreterRuntime) getOwnerControllerKey(
	arguments []interpreter.Value,
) (
	controller []byte, owner []byte, key []byte,
) {
	var err error
	owner, err = toByteArray(arguments[0])
	if err != nil {
		panic(fmt.Sprintf("setValue requires the first parameter to be an array"))
	}
	controller, err = toByteArray(arguments[1])
	if err != nil {
		panic(fmt.Sprintf("setValue requires the second parameter to be an array"))
	}
	key, err = toByteArray(arguments[2])
	if err != nil {
		panic(fmt.Sprintf("setValue requires the third parameter to be an array"))
	}
	return
}

func toByteArray(value interpreter.Value) ([]byte, error) {
	array, ok := value.(interpreter.ArrayValue)
	if !ok {
		return nil, errors.New("value is not an array")
	}

	result := make([]byte, len(array))
	for i, arrayValue := range array {
		intValue, ok := arrayValue.(interpreter.IntValue)
		if !ok {
			return nil, errors.New("array value is not an Int")
		}
		// check 0 <= value < 256
		if intValue.Cmp(big.NewInt(-1)) != 1 || intValue.Cmp(big.NewInt(256)) != -1 {
			return nil, errors.New("array value is not in byte range (0-255)")
		}

		result[i] = byte(intValue.IntValue())
	}

	return result, nil
}<|MERGE_RESOLUTION|>--- conflicted
+++ resolved
@@ -38,15 +38,12 @@
 	SetValue(owner, controller, key, value []byte) (err error)
 	// CreateAccount creates a new account with the given public key and code.
 	CreateAccount(publicKey []byte, code []byte) (accountID []byte, err error)
-<<<<<<< HEAD
+	// UpdateAccountCode updates the code associated with an account.
+	UpdateAccountCode(accountID, code []byte) (err error)
 	// GetSigningAccounts returns the signing accounts.
 	GetSigningAccounts() []types.Address
 	// Log logs a string.
 	Log(string)
-=======
-	// UpdateAccountCode updates the code associated with an account.
-	UpdateAccountCode(accountID, code []byte) (err error)
->>>>>>> 6ab750e0
 }
 
 type Error struct {
@@ -153,7 +150,22 @@
 	ReturnType: &sema.IntType{},
 }
 
-<<<<<<< HEAD
+// TODO: improve types
+var updateAccountCodeFunctionType = sema.FunctionType{
+	ParameterTypes: []sema.Type{
+		// accountID
+		&sema.VariableSizedType{
+			Type: &sema.IntType{},
+		},
+		// code
+		&sema.VariableSizedType{
+			Type: &sema.IntType{},
+		},
+	},
+	// nothing
+	ReturnType: &sema.VoidType{},
+}
+
 var logFunctionType = sema.FunctionType{
 	ParameterTypes: []sema.Type{&sema.AnyType{}},
 	ReturnType:     &sema.VoidType{},
@@ -178,22 +190,6 @@
 		Type: &accountType,
 		Kind: common.DeclarationKindStructure,
 	},
-=======
-// TODO: improve types
-var updateAccountCodeFunctionType = sema.FunctionType{
-	ParameterTypes: []sema.Type{
-		// accountID
-		&sema.VariableSizedType{
-			Type: &sema.IntType{},
-		},
-		// code
-		&sema.VariableSizedType{
-			Type: &sema.IntType{},
-		},
-	},
-	// nothing
-	ReturnType: &sema.VoidType{},
->>>>>>> 6ab750e0
 }
 
 func (r *interpreterRuntime) parse(script []byte, runtimeInterface Interface) (*ast.Program, error) {
@@ -249,15 +245,15 @@
 			nil,
 		),
 		stdlib.NewStandardLibraryFunction(
-<<<<<<< HEAD
+			"updateAccountCode",
+			&updateAccountCodeFunctionType,
+			r.newUpdateAccountCodeFunction(runtimeInterface),
+			nil,
+		),
+		stdlib.NewStandardLibraryFunction(
 			"log",
 			&logFunctionType,
 			r.newLogFunction(runtimeInterface),
-=======
-			"updateAccountCode",
-			&updateAccountCodeFunctionType,
-			r.newUpdateAccountCodeFunction(runtimeInterface),
->>>>>>> 6ab750e0
 			nil,
 		),
 	)
@@ -398,12 +394,13 @@
 	}
 }
 
-<<<<<<< HEAD
 func (r *interpreterRuntime) newLogFunction(runtimeInterface Interface) interpreter.HostFunction {
 	return func(arguments []interpreter.Value, _ interpreter.Location) trampoline.Trampoline {
 		runtimeInterface.Log(fmt.Sprint(arguments[0]))
 		return trampoline.Done{Result: &interpreter.VoidValue{}}
-=======
+	}
+}
+
 func (r *interpreterRuntime) newUpdateAccountCodeFunction(runtimeInterface Interface) interpreter.HostFunction {
 	return func(arguments []interpreter.Value, _ interpreter.Location) trampoline.Trampoline {
 		if len(arguments) != 2 {
@@ -427,7 +424,6 @@
 
 		result := &interpreter.VoidValue{}
 		return trampoline.Done{Result: result}
->>>>>>> 6ab750e0
 	}
 }
 
