
#include "bls_include.h"

#define DOUBADD 0 
#define SLIDW   1 
#define MONTG   2 
#define PRECOM  3 
#define WREG    4 
#define WNAF    5 
#define RELIC   6 

#define G1MULT RELIC
#define G2MULT RELIC

ctx_t bls_ctx;

// Initializes Relic context with BLS12-381 parameters
ctx_t* _relic_init_BLS12_381() { 
    // check Relic was compiled with the right conf 
    if (ALLOC != AUTO) return NULL;

    // initialize relic core with a new context
    core_set(&bls_ctx);
    if (core_init() != RLC_OK) return NULL;

    // init BLS curve
    int ret = RLC_OK;
    #if (FP_PRIME == 381)
    ret = ep_param_set_any_pairf(); // sets B12_P381 if FP_PRIME = 381 in relic config
    #else
    ep_param_set(B12_P381);
    ep2_curve_set_twist(EP_MTYPE);  // Multiplicative twist 
    #endif 
    
    if (ret != RLC_OK) return NULL;
    return core_get();
}

int _getSignatureLengthBLS_BLS12381() {
    return SIGNATURE_LEN;
}

int _getPubKeyLengthBLS_BLS12381() {
    return PK_LEN;
}

int _getPrKeyLengthBLS_BLS12381() {
    return SK_LEN;
}


static void ep_swu_b12(ep_t p, const fp_t t, int u, int negate) {
	fp_t t0, t1, t2, t3;

	fp_null(t0);
	fp_null(t1);
	fp_null(t2);
	fp_null(t3);

	TRY {
		fp_new(t0);
		fp_new(t1);
		fp_new(t2);
		fp_new(t3);

		/* t0 = t^2. */
		fp_sqr(t0, t);
		/* Compute f(u) such that u^3 + b is a square. */
		fp_set_dig(p->x, -u);
		fp_neg(p->x, p->x);
		ep_rhs(t1, p);
		/* Compute t1 = (-f(u) + t^2), t2 = t1 * t^2 and invert if non-zero. */
		fp_add(t1, t1, t0);
		fp_mul(t2, t1, t0);
		if (!fp_is_zero(t2)) {
			/* Compute inverse of u^3 * t2 and fix later. */
			fp_mul(t2, t2, p->x);
			fp_mul(t2, t2, p->x);
			fp_mul(t2, t2, p->x);
			fp_inv(t2, t2);
		}
		/* Compute t0 = t^4 * u * sqrt(-3)/t2. */
		fp_sqr(t0, t0);
		fp_mul(t0, t0, t2);
		fp_mul(t0, t0, p->x);
		fp_mul(t0, t0, p->x);
		fp_mul(t0, t0, p->x);
		/* Compute constant u * sqrt(-3). */
		fp_copy(t3, core_get()->srm3);
		for (int i = 1; i < -u; i++) {
			fp_add(t3, t3, core_get()->srm3);
		}
		fp_mul(t0, t0, t3);
		/* Compute (u * sqrt(-3) + u)/2 - t0. */
		fp_add_dig(p->x, t3, -u);
		fp_hlv(p->y, p->x);
		fp_sub(p->x, p->y, t0);
		ep_rhs(p->y, p);
		if (!fp_srt(p->y, p->y)) {
			/* Now try t0 - (u * sqrt(-3) - u)/2. */
			fp_sub_dig(p->x, t3, -u);
			fp_hlv(p->y, p->x);
			fp_sub(p->x, t0, p->y);
			ep_rhs(p->y, p);
			if (!fp_srt(p->y, p->y)) {
				/* Finally, try (u - t1^2 / t2). */
				fp_sqr(p->x, t1);
				fp_mul(p->x, p->x, t1);
				fp_mul(p->x, p->x, t2);
				fp_sub_dig(p->x, p->x, -u);
				ep_rhs(p->y, p);
				fp_srt(p->y, p->y);
			}
		}
		if (negate) {
			fp_neg(p->y, p->y);
		}
		fp_set_dig(p->z, 1);
		p->norm = 1;
	}
	CATCH_ANY {
		THROW(ERR_CAUGHT);
	}
	FINALLY {
		fp_free(t0);
		fp_free(t1);
		fp_free(t2);
		fp_free(t3);
	}
}

// Maps a 384 bits number to G1
// Optimized Shallue–van de Woestijne encoding from Section 3 of
// "Fast and simple constant-time hashing to the BLS12-381 elliptic curve".
// taken and modified from Relic library
void mapToG1_swu(ep_t p, const uint8_t *digest, int len) {
	bn_t k, pm1o2;
	fp_t t;
	ep_t q;
	uint8_t sec_digest[RLC_MD_LEN_SH384];
	int neg;

	bn_null(k);
	bn_null(pm1o2);
	fp_null(t);
	ep_null(q);

	TRY {
		bn_new(k);
		bn_new(pm1o2);
		fp_new(t);
		ep_new(q);

		pm1o2->sign = RLC_POS;
		pm1o2->used = RLC_FP_DIGS;
		dv_copy(pm1o2->dp, fp_prime_get(), RLC_FP_DIGS);
		bn_hlv(pm1o2, pm1o2);
		bn_read_bin(k, digest, RLC_MIN(RLC_FP_BYTES, len));
		fp_prime_conv(t, k);
		fp_prime_back(k, t);
		neg = (bn_cmp(k, pm1o2) == RLC_LT ? 0 : 1);

        ep_swu_b12(p, t, -3, neg);
        md_map_sh384(sec_digest, digest, len);
        bn_read_bin(k, sec_digest, RLC_MIN(RLC_FP_BYTES, RLC_MD_LEN_SH384));
        fp_prime_conv(t, k);
        neg = (bn_cmp(k, pm1o2) == RLC_LT ? 0 : 1);
        ep_swu_b12(q, t, -3, neg);
        ep_add(p, p, q);
        ep_norm(p, p);
        /* Now, multiply by cofactor to get the correct group. */
        fp_prime_get_par(k);
        bn_neg(k, k);
        bn_add_dig(k, k, 1);
        if (bn_bits(k) < RLC_DIG) {
            ep_mul_dig(p, p, k->dp[0]);
        } else {
            ep_mul(p, p, k);
        }
	}
	CATCH_ANY {
		THROW(ERR_CAUGHT);
	}
	FINALLY {
		bn_free(k);
		bn_free(pm1o2);
		fp_free(t);
		ep_free(q);
	}
}


// Exponentiation of random p in G1
void _G1scalarPointMult(ep_st* res, ep_st* p, bn_st *expo) {
    // Using window NAF of size 2
    #if (EP_MUL	== LWNAF)
        g1_mul(res, p, expo);
    #else 
        ep_mul_lwnaf(res, p, expo);
    #endif
}

// Exponentiation of fixed g1 in G1
// This function is not called by BLS but is here for DEBUG/TESTs purposes
void _G1scalarGenMult(ep_st* res, bn_st *expo) {
#define GENERIC_POINT 0
#define FIXED_MULT    (GENERIC_POINT^1)

#if GENERIC_POINT
    _G1scalarPointMult(res, &core_get()->ep_g, expo);
#elif FIXED_MULT
    // Using precomputed table of size 4
    g1_mul_gen(res, expo);
#endif
}

// Exponentiation of random p in G2
void _G2scalarPointMult(ep2_st* res, ep2_st* p, bn_st *expo) {
    // Using window NAF of size 2
    #if (EP_MUL	== LWNAF)
        g2_mul(res, p, expo);
    #else 
        ep2_mul_lwnaf(res, p, expo);
    #endif
}

// Exponentiation of fixed g2 in G2
void _G2scalarGenMult(ep2_st* res, bn_st *expo) {
    // Using precomputed table of size 4
    g2_mul_gen(res, expo);
}


// Computes BLS signature
void _blsSign(byte* s, bn_st *sk, byte* data, int len) {
    ep_st h;
    ep_new(&h);
    // hash to G1
    mapToG1_swu(&h, data, len); 
    // s = p^sk
	_G1scalarPointMult(&h, &h, sk);  
    _ep_write_bin_compact(s, &h);
    ep_free(&p);
}

// Verifies the validity of a BLS signature
int _blsVerify(ep2_st *pk, byte* sig, byte* data, int len) { 
    // TODO : check pk is on curve  (should be done offline)
	// TODO : check pk is in G2 (should be done offline) 
<<<<<<< HEAD

=======
>>>>>>> f4b59744
    ep_t elemsG1[2];
    ep2_t elemsG2[2];

    // elemsG1[0] = s
    ep_new(elemsG1[0]);
    _ep_read_bin_compact(elemsG1[0], sig);

 #if MEMBERSHIP_CHECK
    // check s is on curve
<<<<<<< HEAD
=======
	// check s is in G1
>>>>>>> f4b59744
    if (!ep_is_valid(elemsG1[0]))
        return SIG_INVALID;
    // check s is in G1
    ep_st inf;
    ep_new(&inf);
    // check s^order == infinity
    // use basic double & add as lwnaf reduces the expo modulo r
    // TODO : write a simple lwnaf without reduction
    ep_mul_basic(&inf, elemsG1[0], &core_get()->ep_r);
    if (!ep_is_infty(&inf)){
        ep_free(&inf);
        return SIG_INVALID;
    }
    ep_free(&inf);
 #endif

    // elemsG1[1] = h
    ep_new(elemsG1[1]);
    // hash to G1 
    mapToG1_swu(elemsG1[1], data, len); 

    // elemsG2[1] = pk
    ep2_new(elemsG2[1]);
    ep2_copy(elemsG2[1], pk);

#if DOUBLE_PAIRING  
    // elemsG2[0] = -g2
    ep2_new(&elemsG2[0]);
    ep2_neg(elemsG2[0], &core_get()->ep2_g); // could be hardcoded 

    fp12_t pair;
    fp12_new(&pair);
    // double pairing with Optimal Ate 
    pp_map_sim_oatep_k12(pair, (ep_t*)(elemsG1) , (ep2_t*)(elemsG2), 2);

    // compare the result to 1
    int res = fp12_cmp_dig(pair, 1);

#elif SINGLE_PAIRING   
    fp12_t pair1, pair2;
    fp12_new(&pair1); fp12_new(&pair2);
    pp_map_oatep_k12(pair1, elemsG1[0], &core_get()->ep2_g);
    pp_map_oatep_k12(pair2, elemsG1[1], elemsG2[1]);

    int res = fp12_cmp(pair1, pair2);
#endif
    fp12_free(&one);
    ep_free(elemsG1[0]);
    ep_free(elemsG1[1]);
    ep2_free(elemsG2[0]);
    ep2_free(elemsG2[1]);
    
    if (res == RLC_EQ && core_get()->code == RLC_OK) 
        return SIG_VALID;
    else 
        return SIG_INVALID;
}
<|MERGE_RESOLUTION|>--- conflicted
+++ resolved
@@ -247,10 +247,6 @@
 int _blsVerify(ep2_st *pk, byte* sig, byte* data, int len) { 
     // TODO : check pk is on curve  (should be done offline)
 	// TODO : check pk is in G2 (should be done offline) 
-<<<<<<< HEAD
-
-=======
->>>>>>> f4b59744
     ep_t elemsG1[2];
     ep2_t elemsG2[2];
 
@@ -260,10 +256,7 @@
 
  #if MEMBERSHIP_CHECK
     // check s is on curve
-<<<<<<< HEAD
-=======
 	// check s is in G1
->>>>>>> f4b59744
     if (!ep_is_valid(elemsG1[0]))
         return SIG_INVALID;
     // check s is in G1
