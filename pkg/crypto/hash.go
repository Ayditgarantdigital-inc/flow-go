package crypto

import (
	"bytes"
	"encoding/hex"
	"fmt"
	"hash"

	"crypto/sha256"
	"crypto/sha512"

	"golang.org/x/crypto/sha3"
)

// NewHasher initializes and chooses a hashing algorithm
func NewHasher(name AlgoName) (Hasher, error) {
	switch name {
	case SHA3_256:
		algo := &sha3_256Algo{
			commonHasher: &commonHasher{
				name:       name,
				outputSize: HashLengthSha3_256,
				Hash:       sha3.New256()}}

		// Output length sanity check, size() is provided by Hash.hash
		if algo.outputSize != algo.Size() {
			return nil, cryptoError{fmt.Sprintf("%s requires an output length %d", SHA3_256, algo.Size())}
		}
		return algo, nil

	case SHA3_384:
		algo := &sha3_384Algo{
			commonHasher: &commonHasher{
				name:       name,
				outputSize: HashLengthSha3_384,
				Hash:       sha3.New384()}}
		// Output length sanity check, size() is provided by Hash.hash
		if algo.outputSize != algo.Size() {
			return nil, cryptoError{fmt.Sprintf("%s requires an output length %d", SHA3_384, algo.Size())}
		}
		return algo, nil

	case SHA2_256:
		algo := &sha2_256Algo{
			commonHasher: &commonHasher{
				name:       name,
				outputSize: HashLengthSha2_256,
				Hash:       sha256.New()}}

		// Output length sanity check, size() is provided by Hash.hash
		if algo.outputSize != algo.Size() {
			return nil, cryptoError{fmt.Sprintf("%s requires an output length %d", SHA2_256, algo.Size())}
		}
		return algo, nil

	case SHA2_384:
		algo := &sha2_384Algo{
			commonHasher: &commonHasher{
				name:       name,
				outputSize: HashLengthSha2_384,
				Hash:       sha512.New384()}}

		// Output length sanity check, size() is provided by Hash.hash
		if algo.outputSize != algo.Size() {
			return nil, cryptoError{fmt.Sprintf("%s requires an output length %d", SHA2_384, algo.Size())}
		}
		return algo, nil

	default:
		return nil, cryptoError{fmt.Sprintf("the hashing algorithm %s is not supported.", name)}
	}
}

// Hash is the hash algorithms output types
type Hash []byte

<<<<<<< HEAD
func (h Hash) Equal(input Hash) bool {
	return bytes.Compare(h, input) == 0
=======
// Equal checks if a hash is equal to a given hash
func (h Hash) Equal(input Hash) bool {
	return bytes.Equal(h, input)
>>>>>>> be38f664
}

// Hex returns the hex string representation of the hash.
func (h Hash) Hex() string {
	return hex.EncodeToString(h)
}

// Hasher interface

type Hasher interface {
	Name() AlgoName
	// Size returns the hash output length
	Size() int
	// ComputeHash returns the hash output
	ComputeHash([]byte) Hash
	// Adds more bytes to the current hash state (a Hash.hash method)
	Add([]byte)
	// SumHash returns the hash output and resets the hash state a
	SumHash() Hash
	// Reset resets the hash state
	Reset()
}

// commonHasher holds the common data for all hashers
type commonHasher struct {
	name       AlgoName
	outputSize int
	hash.Hash
}

// Name returns the name of the algorithm
func (a *commonHasher) Name() AlgoName {
	return a.name
}

// Name returns the size of the output
func (a *commonHasher) Size() int {
	return a.outputSize
}

// AddBytes adds bytes to the current hash state
func (a *commonHasher) Add(data []byte) {
	a.Write(data)
}

func BytesToHash(b []byte) Hash {
	h := make([]byte, len(b))
	copy(h, b)
	return h
}

// HashesToBytes converts a slice of hashes to a slice of byte slices.
func HashesToBytes(hashes []Hash) [][]byte {
	b := make([][]byte, len(hashes))

	for i, h := range hashes {
		b[i] = h
	}

	return b
}<|MERGE_RESOLUTION|>--- conflicted
+++ resolved
@@ -74,14 +74,9 @@
 // Hash is the hash algorithms output types
 type Hash []byte
 
-<<<<<<< HEAD
-func (h Hash) Equal(input Hash) bool {
-	return bytes.Compare(h, input) == 0
-=======
 // Equal checks if a hash is equal to a given hash
 func (h Hash) Equal(input Hash) bool {
 	return bytes.Equal(h, input)
->>>>>>> be38f664
 }
 
 // Hex returns the hex string representation of the hash.
