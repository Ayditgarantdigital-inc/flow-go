--- conflicted
+++ resolved
@@ -2,13 +2,6 @@
 
 import (
 	"errors"
-<<<<<<< HEAD
-	"fmt"
-	"math/rand"
-	"os"
-	"path/filepath"
-=======
->>>>>>> d345d6c0
 	"testing"
 
 	"github.com/dgraph-io/badger/v2"
@@ -21,23 +14,10 @@
 	"github.com/dapperlabs/flow-go/utils/unittest"
 )
 
-func TestBlockRetrievalByNumber(t *testing.T) {
-
-<<<<<<< HEAD
-	f(db)
-
-	db.Close()
-	os.RemoveAll(dir)
-}
-
 func TestRetrievalByNumber(t *testing.T) {
 
-	runWithDb(t, func(db *badger.DB) {
+	unittest.RunWithBadgerDB(t, func(db *badger.DB) {
 		blocks := badgerstorage.NewBlocks(db)
-=======
-	unittest.RunWithBadgerDB(t, func(db *badger.DB) {
-		blocks := badger2.NewBlocks(db)
->>>>>>> d345d6c0
 
 		block := unittest.BlockFixture()
 		block.Number = 21
@@ -104,12 +84,6 @@
 
 		err = blocks.Save(&block2)
 
-<<<<<<< HEAD
 		assert.True(t, errors.Is(err, storage.DifferentDataErr))
-=======
-		realErr := errors.Unwrap(err)
-
-		require.Equal(t, storage.DifferentDataErr, realErr)
->>>>>>> d345d6c0
 	})
 }