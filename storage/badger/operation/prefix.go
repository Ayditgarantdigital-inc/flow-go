// (c) 2019 Dapper Labs - ALL RIGHTS RESERVED

package operation

import (
	"encoding/binary"
	"fmt"

	"github.com/dapperlabs/flow-go/crypto"
	"github.com/dapperlabs/flow-go/model/flow"
)

const (
	codeRole        = 10
	codeAddress     = 11
	codeDelta       = 12
	codeHeader      = 20
	codeIdentities  = 21
<<<<<<< HEAD
	codeCollections = 22
	codeHash        = 100 //block number to hash
=======
	codeTransaction = 22
	codeCollections = 23
	codeHash        = 100
>>>>>>> 7413e670
	codeBoundary    = 101
)

func makePrefix(code byte, keys ...interface{}) []byte {
	prefix := make([]byte, 1)
	prefix[0] = code
	for _, key := range keys {
		prefix = append(prefix, b(key)...)
	}
	return prefix
}

func b(v interface{}) []byte {
	switch i := v.(type) {
	case uint64:
		b := make([]byte, 8)
		binary.BigEndian.PutUint64(b, i)
		return b
	case crypto.Hash:
		return []byte(i)
	case flow.Role:
		return []byte{byte(i)}
	case flow.Identifier:
		return i[:]
	default:
		panic(fmt.Sprintf("unsupported type to convert (%T)", v))
	}
}<|MERGE_RESOLUTION|>--- conflicted
+++ resolved
@@ -16,14 +16,9 @@
 	codeDelta       = 12
 	codeHeader      = 20
 	codeIdentities  = 21
-<<<<<<< HEAD
-	codeCollections = 22
-	codeHash        = 100 //block number to hash
-=======
 	codeTransaction = 22
 	codeCollections = 23
-	codeHash        = 100
->>>>>>> 7413e670
+	codeHash        = 100 //block number to hash
 	codeBoundary    = 101
 )
 
