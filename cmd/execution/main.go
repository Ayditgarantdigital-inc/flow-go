--- conflicted
+++ resolved
@@ -53,43 +53,6 @@
 func main() {
 
 	var (
-<<<<<<< HEAD
-		followerState         protocol.MutableState
-		ledgerStorage         *ledger.Ledger
-		events                *storage.Events
-		serviceEvents         *storage.ServiceEvents
-		txResults             *storage.TransactionResults
-		results               *storage.ExecutionResults
-		receipts              *storage.ExecutionReceipts
-		myReceipts            *storage.MyExecutionReceipts
-		providerEngine        *exeprovider.Engine
-		checkerEng            *checker.Engine
-		syncCore              *chainsync.Core
-		pendingBlocks         *buffer.PendingBlocks // used in follower engine
-		deltas                *ingestion.Deltas
-		syncEngine            *synchronization.Engine
-		followerEng           *followereng.Engine // to sync blocks from consensus nodes
-		computationManager    *computation.Manager
-		collectionRequester   *requester.Engine
-		ingestionEng          *ingestion.Engine
-		rpcConf               rpc.Config
-		err                   error
-		executionState        state.ExecutionState
-		triedir               string
-		collector             module.ExecutionMetrics
-		mTrieCacheSize        uint32
-		checkpointDistance    uint
-		checkpointsToKeep     uint
-		stateDeltasLimit      uint
-		cadenceExecutionCache uint
-		requestInterval       time.Duration
-		preferredExeNodeIDStr string
-		syncByBlocks          bool
-		syncFast              bool
-		syncThreshold         int
-		extensiveLog          bool
-		scriptLogThreshold    time.Duration
-=======
 		followerState               protocol.MutableState
 		ledgerStorage               *ledger.Ledger
 		events                      *storage.Events
@@ -127,7 +90,7 @@
 		extensiveLog                bool
 		checkStakedAtBlock          func(blockID flow.Identifier) (bool, error)
 		diskWAL                     *wal.DiskWAL
->>>>>>> 467d8fe7
+		scriptLogThreshold    time.Duration
 	)
 
 	cmd.FlowNode(flow.RoleExecution.String()).
@@ -167,38 +130,6 @@
 			)
 			return err
 		}).
-<<<<<<< HEAD
-		Module("computation manager", func(node *cmd.FlowNodeBuilder) error {
-			extraLogPath := path.Join(triedir, "extralogs")
-			err := os.MkdirAll(extraLogPath, 0777)
-			if err != nil {
-				return fmt.Errorf("cannot create %s path for extrealogs: %w", extraLogPath, err)
-			}
-
-			extralog.ExtraLogDumpPath = extraLogPath
-
-			rt := runtime.NewInterpreterRuntime()
-
-			vm := fvm.New(rt)
-			vmCtx := fvm.NewContext(node.Logger, node.FvmOptions...)
-
-			manager, err := computation.New(
-				node.Logger,
-				collector,
-				node.Tracer,
-				node.Me,
-				node.State,
-				vm,
-				vmCtx,
-				cadenceExecutionCache,
-				scriptLogThreshold,
-			)
-			computationManager = manager
-
-			return err
-		}).
-=======
->>>>>>> 467d8fe7
 		Module("execution metrics", func(node *cmd.FlowNodeBuilder) error {
 			collector = metrics.NewExecutionCollector(node.Tracer, node.MetricsRegisterer)
 			return nil
@@ -397,6 +328,7 @@
 				syncThreshold,
 				syncFast,
 				checkStakedAtBlock,
+				scriptLogThreshold,
 			)
 
 			// TODO: we should solve these mutual dependencies better
