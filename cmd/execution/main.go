package main

import (
	"bytes"
	"fmt"

	"github.com/spf13/pflag"

	"github.com/dapperlabs/flow-go/cmd"
	"github.com/dapperlabs/flow-go/engine/execution/computation"
	"github.com/dapperlabs/flow-go/engine/execution/computation/virtualmachine"
	"github.com/dapperlabs/flow-go/engine/execution/ingestion"
	"github.com/dapperlabs/flow-go/engine/execution/provider"
	"github.com/dapperlabs/flow-go/engine/execution/rpc"
	"github.com/dapperlabs/flow-go/engine/execution/sync"
	"github.com/dapperlabs/flow-go/engine/execution/state"
	"github.com/dapperlabs/flow-go/engine/execution/state/bootstrap"
	"github.com/dapperlabs/flow-go/language/runtime"
	"github.com/dapperlabs/flow-go/model/flow"
	"github.com/dapperlabs/flow-go/module"
	"github.com/dapperlabs/flow-go/storage"
	"github.com/dapperlabs/flow-go/storage/badger"
	"github.com/dapperlabs/flow-go/storage/ledger"
	"github.com/dapperlabs/flow-go/storage/ledger/databases/leveldb"
)

func main() {

	var (
		stateCommitments   storage.Commits
		levelDB            *leveldb.LevelDB
		ledgerStorage      storage.Ledger
		providerEngine     *provider.Engine
		computationManager *computation.Manager
		ingestionEng       *ingestion.Engine
		rpcConf            rpc.Config
		err                error
		executionState     state.ExecutionState
	)

	cmd.FlowNode("execution").
		ExtraFlags(func(flags *pflag.FlagSet) {
			flags.StringVarP(&rpcConf.ListenAddr, "rpc-addr", "i", "localhost:9000", "the address the gRPC server listens on")
		}).
		Module("leveldb key-value store", func(node *cmd.FlowNodeBuilder) error {
			levelDB, err = leveldb.NewLevelDB("db/valuedb", "db/triedb")
			return err
		}).
		Module("execution state ledger", func(node *cmd.FlowNodeBuilder) error {
			ledgerStorage, err = ledger.NewTrieStorage(levelDB)
			return err
		}).
<<<<<<< HEAD
		Module("computation manager", func(node *cmd.FlowNodeBuilder) error {
			rt := runtime.NewInterpreterRuntime()
			vm := virtualmachine.New(rt)
			computationManager = computation.New(
=======
		Component("receipts engine", func(node *cmd.FlowNodeBuilder) module.ReadyDoneAware {
			node.Logger.Info().Msg("initializing receipts engine")

			chunkHeaders := badger.NewChunkHeaders(node.DB)
			registerDeltas := badger.NewRegisterDeltas(node.DB)

			executionState = state.NewExecutionState(ledgerStorage, stateCommitments, chunkHeaders)

			stateSync := sync.NewStateSynchronizer(node.State, registerDeltas)

			receiptsEng, err = provider.New(
>>>>>>> 758fbecf
				node.Logger,
				node.Me,
<<<<<<< HEAD
				node.State,
				vm,
=======
				executionState,
				stateSync,
>>>>>>> 758fbecf
			)

			return nil
		}).
		GenesisHandler(func(node *cmd.FlowNodeBuilder, block *flow.Block) {
			bootstrappedStateCommitment, err := bootstrap.BootstrapLedger(ledgerStorage)
			if err != nil {
				panic(fmt.Sprintf("error while bootstrapping execution state: %s", err))
			}
			if !bytes.Equal(bootstrappedStateCommitment, flow.GenesisStateCommitment) {
				panic("error while boostrapping execution state - resulting state is different than precalculated!")
			}
			if !bytes.Equal(flow.GenesisStateCommitment, block.Seals[0].FinalState) {
				panic("genesis seal state commitment different from precalculated")
			}
		}).
		Component("provider engine", func(node *cmd.FlowNodeBuilder) (module.ReadyDoneAware, error) {
			chunkHeaders := badger.NewChunkHeaders(node.DB)
			chunkDataPacks := badger.NewChunkDataPacks(node.DB)
			executionResults := badger.NewExecutionResults(node.DB)
			stateCommitments = badger.NewCommits(node.DB)
			executionState = state.NewExecutionState(ledgerStorage, stateCommitments, chunkHeaders, chunkDataPacks, executionResults)
			providerEngine, err = provider.New(
				node.Logger,
				node.Network,
				node.State,
				node.Me,
				executionState,
			)

			return providerEngine, err
		}).
		Component("ingestion engine", func(node *cmd.FlowNodeBuilder) (module.ReadyDoneAware, error) {
			blocks := badger.NewBlocks(node.DB)
			collections := badger.NewCollections(node.DB)
			payloads := badger.NewPayloads(node.DB)
			ingestionEng, err = ingestion.New(
				node.Logger,
				node.Network,
				node.Me,
				node.State,
				blocks,
				payloads,
				collections,
				computationManager,
				providerEngine,
				executionState,
			)
			return ingestionEng, err
		}).
		Component("grpc server", func(node *cmd.FlowNodeBuilder) (module.ReadyDoneAware, error) {
			rpcEng := rpc.New(node.Logger, rpcConf, ingestionEng)
			return rpcEng, nil
		}).Run()

}<|MERGE_RESOLUTION|>--- conflicted
+++ resolved
@@ -50,33 +50,14 @@
 			ledgerStorage, err = ledger.NewTrieStorage(levelDB)
 			return err
 		}).
-<<<<<<< HEAD
 		Module("computation manager", func(node *cmd.FlowNodeBuilder) error {
 			rt := runtime.NewInterpreterRuntime()
 			vm := virtualmachine.New(rt)
 			computationManager = computation.New(
-=======
-		Component("receipts engine", func(node *cmd.FlowNodeBuilder) module.ReadyDoneAware {
-			node.Logger.Info().Msg("initializing receipts engine")
-
-			chunkHeaders := badger.NewChunkHeaders(node.DB)
-			registerDeltas := badger.NewRegisterDeltas(node.DB)
-
-			executionState = state.NewExecutionState(ledgerStorage, stateCommitments, chunkHeaders)
-
-			stateSync := sync.NewStateSynchronizer(node.State, registerDeltas)
-
-			receiptsEng, err = provider.New(
->>>>>>> 758fbecf
 				node.Logger,
 				node.Me,
-<<<<<<< HEAD
 				node.State,
 				vm,
-=======
-				executionState,
-				stateSync,
->>>>>>> 758fbecf
 			)
 
 			return nil
@@ -99,12 +80,15 @@
 			executionResults := badger.NewExecutionResults(node.DB)
 			stateCommitments = badger.NewCommits(node.DB)
 			executionState = state.NewExecutionState(ledgerStorage, stateCommitments, chunkHeaders, chunkDataPacks, executionResults)
+			stateSync := sync.NewStateSynchronizer(node.State, registerDeltas)
+
 			providerEngine, err = provider.New(
 				node.Logger,
 				node.Network,
 				node.State,
 				node.Me,
 				executionState,
+				stateSync,
 			)
 
 			return providerEngine, err
