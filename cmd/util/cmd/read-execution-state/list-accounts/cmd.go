package list_accounts

import (
	"bytes"
	"encoding/hex"
	"encoding/json"
	"fmt"
	"time"

	"github.com/rs/zerolog/log"
	"github.com/spf13/cobra"

	executionState "github.com/onflow/flow-go/engine/execution/state"
	"github.com/onflow/flow-go/engine/execution/state/delta"
	"github.com/onflow/flow-go/fvm/state"
	"github.com/onflow/flow-go/ledger"
	"github.com/onflow/flow-go/ledger/common/pathfinder"
	"github.com/onflow/flow-go/ledger/complete/mtrie"
	"github.com/onflow/flow-go/model/flow"
)

var cmd = &cobra.Command{
	Use:   "list-accounts",
	Short: "Lists accounts on given chain (from first to address generator state saved)",
	Run:   run,
}

var stateLoader func() *mtrie.Forest = nil
var flagStateCommitment string
var flagChain string

func Init(f func() *mtrie.Forest) *cobra.Command {
	stateLoader = f

	cmd.Flags().StringVar(&flagStateCommitment, "state-commitment", "",
		"State commitment (64 chars, hex-encoded)")
	_ = cmd.MarkFlagRequired("state-commitment")

	cmd.Flags().StringVar(&flagChain, "chain", "",
		"Chain name")
	_ = cmd.MarkFlagRequired("chain")

	return cmd
}

func getChain(chainName string) (chain flow.Chain, err error) {
	defer func() {
		if r := recover(); r != nil {
			err = fmt.Errorf("invalid chain: %s", r)
		}
	}()
	chain = flow.ChainID(chainName).Chain()
	return
}

func run(*cobra.Command, []string) {
	startTime := time.Now()

	forest := stateLoader()

	stateCommitment, err := hex.DecodeString(flagStateCommitment)
	if err != nil {
		log.Fatal().Err(err).Msg("invalid flag, cannot decode")
	}

	if len(stateCommitment) != 32 {
		log.Fatal().Err(err).Msgf("invalid number of bytes, got %d expected %d", len(stateCommitment), 32)
	}

	chain, err := getChain(flagChain)
	if err != nil {
		log.Fatal().Err(err).Msgf("invalid chain name")
	}

	ldg := delta.NewView(func(owner, controller, key string) (flow.RegisterValue, error) {

		ledgerKey := executionState.RegisterIDToKey(flow.NewRegisterID(owner, controller, key))
		path, err := pathfinder.KeyToPath(ledgerKey, 0)
		if err != nil {
			log.Fatal().Err(err).Msgf("cannot convert key to path")
		}

		read := &ledger.TrieRead{
			RootHash: stateCommitment,
			Paths: []ledger.Path{
				path,
			},
		}

		payload, err := forest.Read(read)
		if err != nil {
			return nil, err
		}

		return payload[0].Value, nil
	})

	accounts := state.NewAccounts(ldg)
<<<<<<< HEAD
	addressGeneratorState := state.NewAddressGeneratorState(ldg, chain)

	finalGenerator, err := addressGeneratorState.GetGenerator()
=======
	finalGenerator, err := state.NewLedgerBoundAddressGenerator(ldg, chain)

>>>>>>> 620b21ac
	if err != nil {
		log.Fatal().Err(err).Msgf("cannot get current address state")
	}

	finalState := finalGenerator.Bytes()

	generator := chain.NewAddressGenerator()

	for !bytes.Equal(generator.Bytes(), finalState) {
		address, err := generator.NextAddress()
		if err != nil {
			log.Fatal().Err(err).Msgf("cannot get address")
		}

		account, err := accounts.Get(address)
		if err != nil {
			log.Fatal().Err(err).Msg("error while getting account")
		}

		fmt.Printf("Account address %s:\n", account.Address.Short())

		b, err := json.MarshalIndent(account, "", "  ")
		if err != nil {
			log.Fatal().Err(err).Msg("error while marshalling account")
		}

		fmt.Println(string(b))
	}

	duration := time.Since(startTime)

	log.Info().Float64("total_time_s", duration.Seconds()).Msg("finished")
}<|MERGE_RESOLUTION|>--- conflicted
+++ resolved
@@ -96,14 +96,8 @@
 	})
 
 	accounts := state.NewAccounts(ldg)
-<<<<<<< HEAD
-	addressGeneratorState := state.NewAddressGeneratorState(ldg, chain)
-
-	finalGenerator, err := addressGeneratorState.GetGenerator()
-=======
 	finalGenerator, err := state.NewLedgerBoundAddressGenerator(ldg, chain)
 
->>>>>>> 620b21ac
 	if err != nil {
 		log.Fatal().Err(err).Msgf("cannot get current address state")
 	}
