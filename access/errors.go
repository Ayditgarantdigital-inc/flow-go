package access

import (
	"errors"
	"fmt"

	"github.com/onflow/flow-go/model/flow"
)

// ErrUnknownReferenceBlock indicates that a transaction references an unknown block.
var ErrUnknownReferenceBlock = errors.New("unknown reference block")

// IncompleteTransactionError indicates that a transaction is missing one or more required fields.
type IncompleteTransactionError struct {
	MissingFields []string
}

func (e IncompleteTransactionError) Error() string {
	return fmt.Sprintf("transaction is missing required fields: %s", e.MissingFields)
}

// ExpiredTransactionError indicates that a transaction has expired.
type ExpiredTransactionError struct {
	RefHeight, FinalHeight uint64
}

func (e ExpiredTransactionError) Error() string {
	return fmt.Sprintf("transaction is expired: ref_height=%d final_height=%d", e.RefHeight, e.FinalHeight)
}

// InvalidScriptError indicates that a transaction contains an invalid Cadence script.
type InvalidScriptError struct {
	ParserErr error
}

func (e InvalidScriptError) Error() string {
	return fmt.Sprintf("failed to parse transaction Cadence script: %s", e.ParserErr)
}

func (e InvalidScriptError) Unwrap() error {
	return e.ParserErr
}

// InvalidGasLimitError indicates that a transaction specifies a gas limit that exceeds the maximum.
type InvalidGasLimitError struct {
	Maximum uint64
	Actual  uint64
}

func (e InvalidGasLimitError) Error() string {
	return fmt.Sprintf("transaction gas limit (%d) exceeds the maximum gas limit (%d)", e.Actual, e.Maximum)
}

<<<<<<< HEAD
// InvalidAddressError indicates that a transaction references an invalid flow Address
// in either the Authorizers or Payer field.
type InvalidAddressError struct {
	Address flow.Address
}

func (e InvalidAddressError) Error() string {
	return fmt.Sprintf("invalid address: %s", e.Address)
=======
// InvalidTxByteSizeError indicates that a transaction byte size exceeds the maximum.
type InvalidTxByteSizeError struct {
	Maximum uint64
	Actual  uint64
}

func (e InvalidTxByteSizeError) Error() string {
	return fmt.Sprintf("transaction byte size (%d) exceeds the maximum byte size allowed for a transaction (%d)", e.Actual, e.Maximum)
>>>>>>> e3bebd66
}<|MERGE_RESOLUTION|>--- conflicted
+++ resolved
@@ -51,7 +51,6 @@
 	return fmt.Sprintf("transaction gas limit (%d) exceeds the maximum gas limit (%d)", e.Actual, e.Maximum)
 }
 
-<<<<<<< HEAD
 // InvalidAddressError indicates that a transaction references an invalid flow Address
 // in either the Authorizers or Payer field.
 type InvalidAddressError struct {
@@ -60,7 +59,8 @@
 
 func (e InvalidAddressError) Error() string {
 	return fmt.Sprintf("invalid address: %s", e.Address)
-=======
+}
+
 // InvalidTxByteSizeError indicates that a transaction byte size exceeds the maximum.
 type InvalidTxByteSizeError struct {
 	Maximum uint64
@@ -69,5 +69,4 @@
 
 func (e InvalidTxByteSizeError) Error() string {
 	return fmt.Sprintf("transaction byte size (%d) exceeds the maximum byte size allowed for a transaction (%d)", e.Actual, e.Maximum)
->>>>>>> e3bebd66
 }