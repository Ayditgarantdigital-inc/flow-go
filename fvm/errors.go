--- conflicted
+++ resolved
@@ -28,15 +28,8 @@
 	errCodeExecution = 100
 )
 
-<<<<<<< HEAD
-var (
-	ErrAccountNotFound          = errors.New("account not found")
-	ErrAccountPublicKeyNotFound = errors.New("account public key not found")
-)
-=======
 var ErrAccountNotFound = errors.New("account not found")
 var ErrInvalidHashAlgorithm = errors.New("invalid hash algorithm")
->>>>>>> 51073744
 
 // An Error represents a non-fatal error that is expected during normal operation of the virtual machine.
 //
@@ -208,12 +201,12 @@
 // An InvalidHashAlgorithmError indicates that a given key has an invalid hash algorithm.
 type InvalidHashAlgorithmError struct {
 	Address  flow.Address
-	KeyID    uint64
+	KeyIndex uint64
 	HashAlgo hash.HashingAlgorithm
 }
 
 func (e *InvalidHashAlgorithmError) Error() string {
-	return fmt.Sprintf("invalid hash algorithm %d for key %d on account %s", e.HashAlgo, e.KeyID, e.Address)
+	return fmt.Sprintf("invalid hash algorithm %d for key %d on account %s", e.HashAlgo, e.KeyIndex, e.Address)
 }
 
 func (e *InvalidHashAlgorithmError) Code() uint32 {
