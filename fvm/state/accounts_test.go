package state_test

import (
	"testing"

	"github.com/stretchr/testify/require"

	"github.com/onflow/flow-go/fvm/state"
	"github.com/onflow/flow-go/model/flow"
)

<<<<<<< HEAD
func TestAccounts_Create_Sets_Registers(t *testing.T) {
	ledger := state.NewMapLedger()

	accounts := state.NewAccounts(ledger)
	address := flow.HexToAddress("01")

	err := accounts.Create(nil, address)
	require.NoError(t, err)

	require.Equal(t, len(ledger.RegisterTouches), 3) // exists + code + key count
=======
func TestAccounts_Create_SetsRegisters(t *testing.T) {
	t.Run("Sets registers", func(t *testing.T) {
		ledger := state.NewMapLedger()

		accounts := state.NewAccounts(ledger)
		address := flow.HexToAddress("01")

		err := accounts.Create(nil, address)
		require.NoError(t, err)

		require.Equal(t, len(ledger.RegisterTouches), 3) // exists + code + key count
	})

	t.Run("Fails if account exists", func(t *testing.T) {
		ledger := state.NewMapLedger()

		accounts := state.NewAccounts(ledger)
		address := flow.HexToAddress("01")

		err := accounts.Create(nil, address)
		require.NoError(t, err)

		err = accounts.Create(nil, address)

		require.Error(t, err)
	})
>>>>>>> 620b21ac
}

func TestAccounts_GetWithNoKeys(t *testing.T) {
	ledger := state.NewMapLedger()

	accounts := state.NewAccounts(ledger)
	address := flow.HexToAddress("01")

	err := accounts.Create(nil, address)
	require.NoError(t, err)

	require.NotPanics(t, func() {
		_, _ = accounts.Get(address)
	})
}

// Some old account could be created without key count register
// we recreate it in a test
func TestAccounts_GetWithNoKeysCounter(t *testing.T) {
	ledger := state.NewMapLedger()

	accounts := state.NewAccounts(ledger)
	address := flow.HexToAddress("01")

	err := accounts.Create(nil, address)
	require.NoError(t, err)

	ledger.Delete(
		string(address.Bytes()),
		string(address.Bytes()),
		"public_key_count")

	require.NotPanics(t, func() {
		_, _ = accounts.Get(address)
	})
}<|MERGE_RESOLUTION|>--- conflicted
+++ resolved
@@ -9,18 +9,6 @@
 	"github.com/onflow/flow-go/model/flow"
 )
 
-<<<<<<< HEAD
-func TestAccounts_Create_Sets_Registers(t *testing.T) {
-	ledger := state.NewMapLedger()
-
-	accounts := state.NewAccounts(ledger)
-	address := flow.HexToAddress("01")
-
-	err := accounts.Create(nil, address)
-	require.NoError(t, err)
-
-	require.Equal(t, len(ledger.RegisterTouches), 3) // exists + code + key count
-=======
 func TestAccounts_Create_SetsRegisters(t *testing.T) {
 	t.Run("Sets registers", func(t *testing.T) {
 		ledger := state.NewMapLedger()
@@ -47,7 +35,6 @@
 
 		require.Error(t, err)
 	})
->>>>>>> 620b21ac
 }
 
 func TestAccounts_GetWithNoKeys(t *testing.T) {
