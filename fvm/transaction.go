package fvm

import (
	"fmt"

	"github.com/onflow/cadence"
	jsoncdc "github.com/onflow/cadence/encoding/json"
	"github.com/onflow/cadence/runtime"

<<<<<<< HEAD
=======
	"github.com/dapperlabs/flow-go/crypto/hash"
	"github.com/dapperlabs/flow-go/fvm/state"
>>>>>>> 3059407e
	"github.com/dapperlabs/flow-go/model/flow"
)

func Transaction(tx *flow.TransactionBody) *TransactionProcedure {
	return &TransactionProcedure{
		ID:          tx.ID(),
		Transaction: tx,
	}
}

<<<<<<< HEAD
type TransactionProcedure struct {
	ID          flow.Identifier
	Transaction *flow.TransactionBody
	Logs        []string
	Events      []cadence.Event
	// TODO: report gas consumption: https://github.com/dapperlabs/flow-go/issues/4139
	GasUsed uint64
	Err     Error
}

type TransactionProcessor interface {
	Process(*VirtualMachine, Context, *TransactionProcedure, Ledger) error
}

func (proc *TransactionProcedure) Run(vm *VirtualMachine, ctx Context, ledger Ledger) error {
	for _, p := range ctx.TransactionProcessors {
		err := p.Process(vm, ctx, proc, ledger)
		vmErr, fatalErr := handleError(err)
		if fatalErr != nil {
			return fatalErr
=======
func (i InvokableTransaction) Parse(vm *VirtualMachine, ctx Context, ledger state.Ledger) (Invokable, error) {
	panic("implement me")
}

func (i InvokableTransaction) Invoke(vm *VirtualMachine, ctx Context, ledger state.Ledger) (*InvocationResult, error) {
	metaCtx := NewContextFromParent(
		ctx,
		WithSignatureVerification(false),
		WithFeePayments(false),
	)

	txID := i.tx.ID()

	addresses := state.NewAddresses(ledger, vm.chain)
	accounts := state.NewAccounts(ledger, addresses)

	if ctx.SignatureVerificationEnabled {
		err := verifySignatures(accounts, i.tx)
		if err != nil {
			return createInvocationResult(txID, nil, nil, nil, err)
		}

		err = checkAndIncrementSequenceNumber(accounts, i.tx.ProposalKey)
		if err != nil {
			return createInvocationResult(txID, nil, nil, nil, err)
		}
	}

	if ctx.FeePaymentsEnabled {
		err := vm.invokeMetaTransaction(
			metaCtx,
			deductTransactionFeeTransaction(i.tx.Payer, vm.chain.ServiceAddress()),
			ledger,
		)
		if err != nil {
			return createInvocationResult(txID, nil, nil, nil, err)
		}
	}

	env := newEnvironment(vm, ctx, ledger).setTransaction(i.tx, metaCtx)

	location := runtime.TransactionLocation(txID[:])

	err := vm.runtime.ExecuteTransaction(i.tx.Script, i.tx.Arguments, env, location)

	return createInvocationResult(txID, nil, env.getEvents(), env.getLogs(), err)
}

func checkAndIncrementSequenceNumber(accounts *state.Accounts, proposalKey flow.ProposalKey) error {
	accountKeys, err := accounts.GetPublicKeys(proposalKey.Address)
	if err != nil {
		return err
	}

	if int(proposalKey.KeyID) >= len(accountKeys) {
		return &ProposalKeyDoesNotExistError{
			Address: proposalKey.Address,
			KeyID:   proposalKey.KeyID,
>>>>>>> 3059407e
		}

		if vmErr != nil {
			proc.Err = vmErr
			return nil
		}
	}

<<<<<<< HEAD
	return nil
}

func (proc *TransactionProcedure) ConvertEvents(txIndex uint32) ([]flow.Event, error) {
	flowEvents := make([]flow.Event, len(proc.Events))

	for i, event := range proc.Events {
		payload, err := jsoncdc.Encode(event)
		if err != nil {
			return nil, fmt.Errorf("failed to encode event: %w", err)
=======
	accountKey.SeqNumber++

	var updatedAccountKeyBytes []byte
	updatedAccountKeyBytes, err = flow.EncodeAccountPublicKey(accountKey)
	if err != nil {
		return err
	}

	accounts.SetPublicKey(proposalKey.Address, proposalKey.KeyID, updatedAccountKeyBytes)

	return nil
}

// verifySignatures verifies that a transaction contains the necessary signatures.
//
// An error is returned if any of the expected signatures are invalid or missing.
func verifySignatures(accounts *state.Accounts, tx *flow.TransactionBody) (err error) {
	if tx.Payer == flow.EmptyAddress {
		return &MissingPayerError{}
	}

	var payloadWeights map[flow.Address]int
	var proposalKeyVerifiedInPayload bool

	payloadWeights, proposalKeyVerifiedInPayload, err = aggregateAccountSignatures(
		accounts,
		tx.PayloadSignatures,
		tx.PayloadMessage(),
		tx.ProposalKey,
	)
	if err != nil {
		return err
	}

	var envelopeWeights map[flow.Address]int
	var proposalKeyVerifiedInEnvelope bool

	envelopeWeights, proposalKeyVerifiedInEnvelope, err = aggregateAccountSignatures(
		accounts,
		tx.EnvelopeSignatures,
		tx.EnvelopeMessage(),
		tx.ProposalKey,
	)
	if err != nil {
		return err
	}

	proposalKeyVerified := proposalKeyVerifiedInPayload || proposalKeyVerifiedInEnvelope

	if !proposalKeyVerified {
		return &MissingSignatureForProposalKeyError{
			Address: tx.ProposalKey.Address,
			KeyID:   tx.ProposalKey.KeyID,
		}
	}

	for _, addr := range tx.Authorizers {
		// Skip this authorizer if it is also the payer. In the case where an account is
		// both a PAYER as well as an AUTHORIZER or PROPOSER, that account is required
		// to sign only the envelope.
		if addr == tx.Payer {
			continue
>>>>>>> 3059407e
		}

		flowEvents[i] = flow.Event{
			Type:             flow.EventType(event.EventType.ID()),
			TransactionID:    proc.ID,
			TransactionIndex: txIndex,
			EventIndex:       uint32(i),
			Payload:          payload,
		}
	}

	return flowEvents, nil
}

<<<<<<< HEAD
type TransactionInvocator struct{}
=======
func aggregateAccountSignatures(
	accounts *state.Accounts,
	signatures []flow.TransactionSignature,
	message []byte,
	proposalKey flow.ProposalKey,
) (
	weights map[flow.Address]int,
	proposalKeyVerified bool,
	err error,
) {
	weights = make(map[flow.Address]int)

	for _, txSig := range signatures {
		accountKey, err := verifyAccountSignature(accounts, txSig, message)
		if err != nil {
			return nil, false, err
		}

		if sigIsForProposalKey(txSig, proposalKey) {
			proposalKeyVerified = true
		}
>>>>>>> 3059407e

func NewTransactionInvocator() *TransactionInvocator {
	return &TransactionInvocator{}
}

<<<<<<< HEAD
func (i *TransactionInvocator) Process(
	vm *VirtualMachine,
	ctx Context,
	proc *TransactionProcedure,
	ledger Ledger,
) error {
	env := newEnvironment(ctx, ledger)
	env.setTransaction(vm, proc.Transaction)

	location := runtime.TransactionLocation(proc.ID[:])

	err := vm.Runtime.ExecuteTransaction(proc.Transaction.Script, proc.Transaction.Arguments, env, location)
=======
// verifyAccountSignature verifies that an account signature is valid for the
// account and given message.
//
// If the signature is valid, this function returns the associated account key.
//
// An error is returned if the account does not contain a public key that
// correctly verifies the signature against the given message.
func verifyAccountSignature(
	accounts *state.Accounts,
	txSig flow.TransactionSignature,
	message []byte,
) (*flow.AccountPublicKey, error) {
	var ok bool
	var err error

	ok, err = accounts.Exists(txSig.Address)
	if err != nil {
		return nil, err
	}

	if !ok {
		return nil, &InvalidSignatureAccountError{Address: txSig.Address}
	}

	var accountKeys []flow.AccountPublicKey

	accountKeys, err = accounts.GetPublicKeys(txSig.Address)
>>>>>>> 3059407e
	if err != nil {
		return err
	}

	proc.Events = env.getEvents()
	proc.Logs = env.getLogs()

	return nil
}<|MERGE_RESOLUTION|>--- conflicted
+++ resolved
@@ -7,11 +7,7 @@
 	jsoncdc "github.com/onflow/cadence/encoding/json"
 	"github.com/onflow/cadence/runtime"
 
-<<<<<<< HEAD
-=======
-	"github.com/dapperlabs/flow-go/crypto/hash"
 	"github.com/dapperlabs/flow-go/fvm/state"
->>>>>>> 3059407e
 	"github.com/dapperlabs/flow-go/model/flow"
 )
 
@@ -22,7 +18,6 @@
 	}
 }
 
-<<<<<<< HEAD
 type TransactionProcedure struct {
 	ID          flow.Identifier
 	Transaction *flow.TransactionBody
@@ -34,75 +29,15 @@
 }
 
 type TransactionProcessor interface {
-	Process(*VirtualMachine, Context, *TransactionProcedure, Ledger) error
+	Process(*VirtualMachine, Context, *TransactionProcedure, state.Ledger) error
 }
 
-func (proc *TransactionProcedure) Run(vm *VirtualMachine, ctx Context, ledger Ledger) error {
+func (proc *TransactionProcedure) Run(vm *VirtualMachine, ctx Context, ledger state.Ledger) error {
 	for _, p := range ctx.TransactionProcessors {
 		err := p.Process(vm, ctx, proc, ledger)
 		vmErr, fatalErr := handleError(err)
 		if fatalErr != nil {
 			return fatalErr
-=======
-func (i InvokableTransaction) Parse(vm *VirtualMachine, ctx Context, ledger state.Ledger) (Invokable, error) {
-	panic("implement me")
-}
-
-func (i InvokableTransaction) Invoke(vm *VirtualMachine, ctx Context, ledger state.Ledger) (*InvocationResult, error) {
-	metaCtx := NewContextFromParent(
-		ctx,
-		WithSignatureVerification(false),
-		WithFeePayments(false),
-	)
-
-	txID := i.tx.ID()
-
-	addresses := state.NewAddresses(ledger, vm.chain)
-	accounts := state.NewAccounts(ledger, addresses)
-
-	if ctx.SignatureVerificationEnabled {
-		err := verifySignatures(accounts, i.tx)
-		if err != nil {
-			return createInvocationResult(txID, nil, nil, nil, err)
-		}
-
-		err = checkAndIncrementSequenceNumber(accounts, i.tx.ProposalKey)
-		if err != nil {
-			return createInvocationResult(txID, nil, nil, nil, err)
-		}
-	}
-
-	if ctx.FeePaymentsEnabled {
-		err := vm.invokeMetaTransaction(
-			metaCtx,
-			deductTransactionFeeTransaction(i.tx.Payer, vm.chain.ServiceAddress()),
-			ledger,
-		)
-		if err != nil {
-			return createInvocationResult(txID, nil, nil, nil, err)
-		}
-	}
-
-	env := newEnvironment(vm, ctx, ledger).setTransaction(i.tx, metaCtx)
-
-	location := runtime.TransactionLocation(txID[:])
-
-	err := vm.runtime.ExecuteTransaction(i.tx.Script, i.tx.Arguments, env, location)
-
-	return createInvocationResult(txID, nil, env.getEvents(), env.getLogs(), err)
-}
-
-func checkAndIncrementSequenceNumber(accounts *state.Accounts, proposalKey flow.ProposalKey) error {
-	accountKeys, err := accounts.GetPublicKeys(proposalKey.Address)
-	if err != nil {
-		return err
-	}
-
-	if int(proposalKey.KeyID) >= len(accountKeys) {
-		return &ProposalKeyDoesNotExistError{
-			Address: proposalKey.Address,
-			KeyID:   proposalKey.KeyID,
->>>>>>> 3059407e
 		}
 
 		if vmErr != nil {
@@ -111,7 +46,6 @@
 		}
 	}
 
-<<<<<<< HEAD
 	return nil
 }
 
@@ -122,70 +56,6 @@
 		payload, err := jsoncdc.Encode(event)
 		if err != nil {
 			return nil, fmt.Errorf("failed to encode event: %w", err)
-=======
-	accountKey.SeqNumber++
-
-	var updatedAccountKeyBytes []byte
-	updatedAccountKeyBytes, err = flow.EncodeAccountPublicKey(accountKey)
-	if err != nil {
-		return err
-	}
-
-	accounts.SetPublicKey(proposalKey.Address, proposalKey.KeyID, updatedAccountKeyBytes)
-
-	return nil
-}
-
-// verifySignatures verifies that a transaction contains the necessary signatures.
-//
-// An error is returned if any of the expected signatures are invalid or missing.
-func verifySignatures(accounts *state.Accounts, tx *flow.TransactionBody) (err error) {
-	if tx.Payer == flow.EmptyAddress {
-		return &MissingPayerError{}
-	}
-
-	var payloadWeights map[flow.Address]int
-	var proposalKeyVerifiedInPayload bool
-
-	payloadWeights, proposalKeyVerifiedInPayload, err = aggregateAccountSignatures(
-		accounts,
-		tx.PayloadSignatures,
-		tx.PayloadMessage(),
-		tx.ProposalKey,
-	)
-	if err != nil {
-		return err
-	}
-
-	var envelopeWeights map[flow.Address]int
-	var proposalKeyVerifiedInEnvelope bool
-
-	envelopeWeights, proposalKeyVerifiedInEnvelope, err = aggregateAccountSignatures(
-		accounts,
-		tx.EnvelopeSignatures,
-		tx.EnvelopeMessage(),
-		tx.ProposalKey,
-	)
-	if err != nil {
-		return err
-	}
-
-	proposalKeyVerified := proposalKeyVerifiedInPayload || proposalKeyVerifiedInEnvelope
-
-	if !proposalKeyVerified {
-		return &MissingSignatureForProposalKeyError{
-			Address: tx.ProposalKey.Address,
-			KeyID:   tx.ProposalKey.KeyID,
-		}
-	}
-
-	for _, addr := range tx.Authorizers {
-		// Skip this authorizer if it is also the payer. In the case where an account is
-		// both a PAYER as well as an AUTHORIZER or PROPOSER, that account is required
-		// to sign only the envelope.
-		if addr == tx.Payer {
-			continue
->>>>>>> 3059407e
 		}
 
 		flowEvents[i] = flow.Event{
@@ -200,42 +70,17 @@
 	return flowEvents, nil
 }
 
-<<<<<<< HEAD
 type TransactionInvocator struct{}
-=======
-func aggregateAccountSignatures(
-	accounts *state.Accounts,
-	signatures []flow.TransactionSignature,
-	message []byte,
-	proposalKey flow.ProposalKey,
-) (
-	weights map[flow.Address]int,
-	proposalKeyVerified bool,
-	err error,
-) {
-	weights = make(map[flow.Address]int)
-
-	for _, txSig := range signatures {
-		accountKey, err := verifyAccountSignature(accounts, txSig, message)
-		if err != nil {
-			return nil, false, err
-		}
-
-		if sigIsForProposalKey(txSig, proposalKey) {
-			proposalKeyVerified = true
-		}
->>>>>>> 3059407e
 
 func NewTransactionInvocator() *TransactionInvocator {
 	return &TransactionInvocator{}
 }
 
-<<<<<<< HEAD
 func (i *TransactionInvocator) Process(
 	vm *VirtualMachine,
 	ctx Context,
 	proc *TransactionProcedure,
-	ledger Ledger,
+	ledger state.Ledger,
 ) error {
 	env := newEnvironment(ctx, ledger)
 	env.setTransaction(vm, proc.Transaction)
@@ -243,35 +88,6 @@
 	location := runtime.TransactionLocation(proc.ID[:])
 
 	err := vm.Runtime.ExecuteTransaction(proc.Transaction.Script, proc.Transaction.Arguments, env, location)
-=======
-// verifyAccountSignature verifies that an account signature is valid for the
-// account and given message.
-//
-// If the signature is valid, this function returns the associated account key.
-//
-// An error is returned if the account does not contain a public key that
-// correctly verifies the signature against the given message.
-func verifyAccountSignature(
-	accounts *state.Accounts,
-	txSig flow.TransactionSignature,
-	message []byte,
-) (*flow.AccountPublicKey, error) {
-	var ok bool
-	var err error
-
-	ok, err = accounts.Exists(txSig.Address)
-	if err != nil {
-		return nil, err
-	}
-
-	if !ok {
-		return nil, &InvalidSignatureAccountError{Address: txSig.Address}
-	}
-
-	var accountKeys []flow.AccountPublicKey
-
-	accountKeys, err = accounts.GetPublicKeys(txSig.Address)
->>>>>>> 3059407e
 	if err != nil {
 		return err
 	}
