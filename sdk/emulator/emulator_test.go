package emulator

import (
	"fmt"
	"math/big"
	"testing"

	. "github.com/onsi/gomega"

	"github.com/dapperlabs/flow-go/pkg/crypto"
	"github.com/dapperlabs/flow-go/pkg/types"
	"github.com/dapperlabs/flow-go/sdk/accounts"
)

// addTwoScript runs a script that adds 2 to a value.
const addTwoScript = `
	fun main(account: Account) {
		let controller = [1]
		let owner = [2]
		let key = [3]
		let value = getValue(controller, owner, key)
		setValue(controller, owner, key, value + 2)
	}
`

const sampleCall = `
	fun main(): Int {
		return getValue([1], [2], [3])
	}
`

<<<<<<< HEAD
=======
func generateCreateAccountScript(publicKey, code []byte) []byte {
	script := fmt.Sprintf(`
		fun main() {
			createAccount(%s, %s)
		}
	`, bytesToString(publicKey), bytesToString(code))
	return []byte(script)
}

// createAccount is a test utility to add a new account to the emulated blockchain.
func createAccount(b *EmulatedBlockchain, publicKey, code []byte) (types.Address, error) {
	createAccountScript := generateCreateAccountScript(publicKey, code)

	tx1 := &types.Transaction{
		Script:             createAccountScript,
		ReferenceBlockHash: nil,
		ComputeLimit:       10,
		PayerAccount:       b.RootAccountAddress(),
	}

	tx1.AddSignature(b.RootAccountAddress(), b.RootKey())

	err := b.SubmitTransaction(tx1)
	if err != nil {
		return types.Address{}, err
	}

	return b.LastCreatedAccount().Address, nil
}

>>>>>>> ff985d51
func TestWorldStates(t *testing.T) {
	RegisterTestingT(t)

	// Create new emulated blockchain
	b := NewEmulatedBlockchain(DefaultOptions)

	// Create 3 signed transactions (tx1, tx2, tx3)
	tx1 := &types.Transaction{
		Script:             []byte(addTwoScript),
		ReferenceBlockHash: nil,
		ComputeLimit:       10,
		PayerAccount:       b.RootAccountAddress(),
		ScriptAccounts:     []types.Address{b.RootAccountAddress()},
	}

	tx1.AddSignature(b.RootAccountAddress(), b.RootKey())

	tx2 := &types.Transaction{
		Script:             []byte(addTwoScript),
		ReferenceBlockHash: nil,
		Nonce:              1,
		ComputeLimit:       10,
		PayerAccount:       b.RootAccountAddress(),
		ScriptAccounts:     []types.Address{b.RootAccountAddress()},
	}

	tx2.AddSignature(b.RootAccountAddress(), b.RootKey())

	tx3 := &types.Transaction{
		Script:             []byte(addTwoScript),
		ReferenceBlockHash: nil,
		Nonce:              3,
		ComputeLimit:       10,
		PayerAccount:       b.RootAccountAddress(),
		ScriptAccounts:     []types.Address{b.RootAccountAddress()},
	}

	tx3.AddSignature(b.RootAccountAddress(), b.RootKey())

	ws1 := b.pendingWorldState.Hash()
	t.Logf("initial world state: %x\n", ws1)

	// Tx pool contains nothing
	Expect(b.txPool).To(HaveLen(0))

	// Submit tx1
	err := b.SubmitTransaction(tx1)
	Expect(err).ToNot(HaveOccurred())

	ws2 := b.pendingWorldState.Hash()
	t.Logf("world state after tx1: %x\n", ws2)

	// tx1 included in tx pool
	Expect(b.txPool).To(HaveLen(1))
	// World state updates
	Expect(ws2).NotTo(Equal(ws1))

	// Submit tx1 again
	err = b.SubmitTransaction(tx1)
	Expect(err).To(HaveOccurred())

	ws3 := b.pendingWorldState.Hash()
	t.Logf("world state after dup tx1: %x\n", ws3)

	// tx1 not included in tx pool
	Expect(b.txPool).To(HaveLen(1))
	// World state does not update
	Expect(ws3).To(Equal(ws2))

	// Submit tx2
	err = b.SubmitTransaction(tx2)
	Expect(err).ToNot(HaveOccurred())

	ws4 := b.pendingWorldState.Hash()
	t.Logf("world state after tx2: %x\n", ws4)

	// tx2 included in tx pool
	Expect(b.txPool).To(HaveLen(2))
	// World state updates
	Expect(ws4).NotTo(Equal(ws3))

	// Commit new block
	b.CommitBlock()
	ws5 := b.pendingWorldState.Hash()
	t.Logf("world state after commit: %x\n", ws5)

	// Tx pool cleared
	Expect(b.txPool).To(HaveLen(0))
	// World state updates
	Expect(ws5).NotTo(Equal(ws4))
	// World state is indexed
	Expect(b.worldStates).To(HaveKey(string(ws5)))

	// Submit tx3
	err = b.SubmitTransaction(tx3)
	Expect(err).ToNot(HaveOccurred())

	ws6 := b.pendingWorldState.Hash()
	t.Logf("world state after tx3: %x\n", ws6)

	// tx3 included in tx pool
	Expect(b.txPool).To(HaveLen(1))
	// World state updates
	Expect(ws6).NotTo(Equal(ws5))

	// Seek to committed block/world state
	b.SeekToState(ws5)
	ws7 := b.pendingWorldState.Hash()
	t.Logf("world state after seek: %x\n", ws7)

	// Tx pool cleared
	Expect(b.txPool).To(HaveLen(0))
	// World state rollback to ws5 (before tx3)
	Expect(ws7).To(Equal(ws5))
	// World state does not include tx3
	Expect(b.pendingWorldState.ContainsTransaction(tx3.Hash())).To(BeFalse())

	// Seek to non-committed world state
	b.SeekToState(ws4)
	ws8 := b.pendingWorldState.Hash()
	t.Logf("world state after failed seek: %x\n", ws8)

	// World state does not rollback to ws4 (before commit block)
	Expect(ws8).ToNot(Equal(ws4))
}

func TestSubmitTransaction(t *testing.T) {
	RegisterTestingT(t)

	b := NewEmulatedBlockchain(DefaultOptions)

	tx1 := &types.Transaction{
		Script:             []byte(addTwoScript),
		ReferenceBlockHash: nil,
		ComputeLimit:       10,
		PayerAccount:       b.RootAccountAddress(),
		ScriptAccounts:     []types.Address{b.RootAccountAddress()},
	}

	tx1.AddSignature(b.RootAccountAddress(), b.RootKey())

	// Submit tx1
	err := b.SubmitTransaction(tx1)
	Expect(err).ToNot(HaveOccurred())

	// tx1 status becomes TransactionFinalized
	tx, err := b.GetTransaction(tx1.Hash())
	Expect(err).ToNot(HaveOccurred())
	Expect(tx.Status).To(Equal(types.TransactionFinalized))
}

func TestSubmitDuplicateTransaction(t *testing.T) {
	RegisterTestingT(t)

	b := NewEmulatedBlockchain(DefaultOptions)

	tx1 := &types.Transaction{
		Script:             []byte(addTwoScript),
		ReferenceBlockHash: nil,
		ComputeLimit:       10,
		PayerAccount:       b.RootAccountAddress(),
		ScriptAccounts:     []types.Address{b.RootAccountAddress()},
	}

	tx1.AddSignature(b.RootAccountAddress(), b.RootKey())

	// Submit tx1
	err := b.SubmitTransaction(tx1)
	Expect(err).ToNot(HaveOccurred())

	// Submit tx1 again (errors)
	err = b.SubmitTransaction(tx1)
	Expect(err).To(MatchError(&ErrDuplicateTransaction{TxHash: tx1.Hash()}))
}

func TestSubmitTransactionScriptAccounts(t *testing.T) {
	b := NewEmulatedBlockchain(DefaultOptions)

	privateKeyA := b.RootKey()

	privateKeyB, _ := crypto.GeneratePrivateKey(crypto.ECDSA_P256, []byte("elephant ears"))
	pubKeyB, _ := privateKeyB.Publickey().Encode()

<<<<<<< HEAD
	createAccountScript := accounts.CreateAccount([][]byte{pubKeyB}, nil)

	accountAddressA := b.RootAccount()
	accountAddressB := types.HexToAddress("0000000000000000000000000000000000000002")

	tx1 := &types.Transaction{
		Script:             createAccountScript,
		ReferenceBlockHash: nil,
		ComputeLimit:       10,
		PayerAccount:       b.RootAccount(),
	}

	tx1.AddSignature(b.RootAccount(), b.RootKey())

	err := b.SubmitTransaction(tx1)
=======
	accountAddressA := b.RootAccountAddress()
	accountAddressB, err := createAccount(b, pubKeyB, nil)
>>>>>>> ff985d51
	Expect(err).ToNot(HaveOccurred())

	t.Run("TooManyAccountsForScript", func(t *testing.T) {
		RegisterTestingT(t)

		// script only supports one account
		script := []byte("fun main(account: Account) {}")

		// create transaction with two accounts
		tx1 := &types.Transaction{
			Script:             script,
			ReferenceBlockHash: nil,
			ComputeLimit:       10,
			PayerAccount:       accountAddressA,
			ScriptAccounts:     []types.Address{accountAddressA, accountAddressB},
		}

		tx1.AddSignature(accountAddressA, privateKeyA)
		tx1.AddSignature(accountAddressB, privateKeyB)

		err := b.SubmitTransaction(tx1)
		Expect(err).To(HaveOccurred())
	})

	t.Run("NotEnoughAccountsForScript", func(t *testing.T) {
		RegisterTestingT(t)

		// script requires two accounts
		script := []byte("fun main(accountA: Account, accountB: Account) {}")

		// create transaction with two accounts
		tx1 := &types.Transaction{
			Script:             script,
			ReferenceBlockHash: nil,
			ComputeLimit:       10,
			PayerAccount:       accountAddressA,
			ScriptAccounts:     []types.Address{accountAddressA},
		}

		tx1.AddSignature(accountAddressA, privateKeyA)

		err := b.SubmitTransaction(tx1)
		Expect(err).To(HaveOccurred())
	})
}

func TestSubmitTransactionPayerSignature(t *testing.T) {
	t.Run("MissingPayerSignature", func(t *testing.T) {
		RegisterTestingT(t)

		b := NewEmulatedBlockchain(DefaultOptions)

		addressA := types.HexToAddress("0000000000000000000000000000000000000002")

		tx1 := &types.Transaction{
			Script:             []byte(addTwoScript),
			ReferenceBlockHash: nil,
			ComputeLimit:       10,
			PayerAccount:       addressA,
			ScriptAccounts:     []types.Address{b.RootAccountAddress()},
		}

		tx1.AddSignature(b.RootAccountAddress(), b.RootKey())

		err := b.SubmitTransaction(tx1)

		Expect(err).To(MatchError(&ErrMissingSignature{Account: addressA}))
	})

	t.Run("InvalidAccount", func(t *testing.T) {
		RegisterTestingT(t)

		b := NewEmulatedBlockchain(DefaultOptions)

		invalidAddress := types.HexToAddress("0000000000000000000000000000000000000002")

		tx1 := &types.Transaction{
			Script:             []byte(addTwoScript),
			ReferenceBlockHash: nil,
			ComputeLimit:       10,
			PayerAccount:       b.RootAccountAddress(),
			ScriptAccounts:     []types.Address{b.RootAccountAddress()},
		}

		tx1.AddSignature(invalidAddress, b.RootKey())

		err := b.SubmitTransaction(tx1)

		Expect(err).To(MatchError(&ErrInvalidSignatureAccount{Account: invalidAddress}))
	})

	t.Run("InvalidKeyPair", func(t *testing.T) {
		RegisterTestingT(t)

		b := NewEmulatedBlockchain(DefaultOptions)

		// use key-pair that does not exist on root account
		invalidKey, _ := crypto.GeneratePrivateKey(crypto.ECDSA_P256, []byte("invalid key"))

		tx1 := &types.Transaction{
			Script:             []byte(addTwoScript),
			ReferenceBlockHash: nil,
			ComputeLimit:       10,
			PayerAccount:       b.RootAccountAddress(),
			ScriptAccounts:     []types.Address{b.RootAccountAddress()},
		}

		tx1.AddSignature(b.RootAccountAddress(), invalidKey)

		err := b.SubmitTransaction(tx1)
		Expect(err).To(MatchError(&ErrInvalidSignaturePublicKey{Account: b.RootAccountAddress()}))
	})
}

func TestSubmitTransactionScriptSignatures(t *testing.T) {
	t.Run("MissingScriptSignature", func(t *testing.T) {
		RegisterTestingT(t)

		b := NewEmulatedBlockchain(DefaultOptions)

		addressA := types.HexToAddress("0000000000000000000000000000000000000002")

		tx1 := &types.Transaction{
			Script:             []byte(addTwoScript),
			ReferenceBlockHash: nil,
			ComputeLimit:       10,
			PayerAccount:       b.RootAccountAddress(),
			ScriptAccounts:     []types.Address{addressA},
		}

		tx1.AddSignature(b.RootAccountAddress(), b.RootKey())

		err := b.SubmitTransaction(tx1)
		Expect(err).To(HaveOccurred())
		Expect(err).To(MatchError(&ErrMissingSignature{Account: addressA}))
	})

	t.Run("MultipleAccounts", func(t *testing.T) {
		RegisterTestingT(t)

		loggedMessages := make([]string, 0)

		b := NewEmulatedBlockchain(&EmulatedBlockchainOptions{
			RuntimeLogger: func(msg string) {
				loggedMessages = append(loggedMessages, msg)
			},
		})

		privateKeyA := b.RootKey()

		privateKeyB, _ := crypto.GeneratePrivateKey(crypto.ECDSA_P256, []byte("elephant ears"))
		pubKeyB, _ := privateKeyB.Publickey().Encode()

<<<<<<< HEAD
		createAccountScript := accounts.CreateAccount([][]byte{pubKeyB}, nil)
=======
		accountAddressA := b.RootAccountAddress()
		accountAddressB, err := createAccount(b, pubKeyB, nil)
>>>>>>> ff985d51

		Expect(err).ToNot(HaveOccurred())

		multipleAccountScript := []byte(`
			fun main(accountA: Account, accountB: Account) {
				log(accountA.address)
				log(accountB.address)
			}
		`)

		tx2 := &types.Transaction{
			Script:             multipleAccountScript,
			ReferenceBlockHash: nil,
			ComputeLimit:       10,
			PayerAccount:       accountAddressA,
			ScriptAccounts:     []types.Address{accountAddressA, accountAddressB},
		}

		tx2.AddSignature(accountAddressA, privateKeyA)
		tx2.AddSignature(accountAddressB, privateKeyB)

		err = b.SubmitTransaction(tx2)
		Expect(err).ToNot(HaveOccurred())

		Expect(loggedMessages).To(ContainElement(fmt.Sprintf(`"%x"`, accountAddressA.Bytes())))
		Expect(loggedMessages).To(ContainElement(fmt.Sprintf(`"%x"`, accountAddressB.Bytes())))
	})
}

func TestSubmitTransactionReverted(t *testing.T) {
	RegisterTestingT(t)

	b := NewEmulatedBlockchain(DefaultOptions)

	tx1 := &types.Transaction{
		Script:             []byte("invalid script"),
		ReferenceBlockHash: nil,
		ComputeLimit:       10,
		PayerAccount:       b.RootAccountAddress(),
		ScriptAccounts:     []types.Address{b.RootAccountAddress()},
	}

	tx1.AddSignature(b.RootAccountAddress(), b.RootKey())

	// Submit invalid tx1 (errors)
	err := b.SubmitTransaction(tx1)
	Expect(err).To(HaveOccurred())

	// tx1 status becomes TransactionReverted
	tx, err := b.GetTransaction(tx1.Hash())
	Expect(err).ToNot(HaveOccurred())
	Expect(tx.Status).To(Equal(types.TransactionReverted))
}

func TestCommitBlock(t *testing.T) {
	RegisterTestingT(t)

	b := NewEmulatedBlockchain(DefaultOptions)

	tx1 := &types.Transaction{
		Script:             []byte(addTwoScript),
		ReferenceBlockHash: nil,
		ComputeLimit:       10,
		PayerAccount:       b.RootAccountAddress(),
		ScriptAccounts:     []types.Address{b.RootAccountAddress()},
	}

	tx1.AddSignature(b.RootAccountAddress(), b.RootKey())

	// Submit tx1
	err := b.SubmitTransaction(tx1)
	tx, _ := b.GetTransaction(tx1.Hash())
	Expect(err).ToNot(HaveOccurred())
	Expect(tx.Status).To(Equal(types.TransactionFinalized))

	tx2 := &types.Transaction{
		Script:             []byte("invalid script"),
		ReferenceBlockHash: nil,
		ComputeLimit:       10,
		PayerAccount:       b.RootAccountAddress(),
		ScriptAccounts:     []types.Address{b.RootAccountAddress()},
	}

	tx2.AddSignature(b.RootAccountAddress(), b.RootKey())

	// Submit invalid tx2
	err = b.SubmitTransaction(tx2)
	Expect(err).To(HaveOccurred())

	tx, err = b.GetTransaction(tx2.Hash())
	Expect(err).ToNot(HaveOccurred())

	Expect(tx.Status).To(Equal(types.TransactionReverted))

	// Commit tx1 and tx2 into new block
	b.CommitBlock()

	// tx1 status becomes TransactionSealed
	tx, _ = b.GetTransaction(tx1.Hash())
	Expect(tx.Status).To(Equal(types.TransactionSealed))
	// tx2 status stays TransactionReverted
	tx, _ = b.GetTransaction(tx2.Hash())
	Expect(tx.Status).To(Equal(types.TransactionReverted))
}

func TestCreateAccount(t *testing.T) {
	RegisterTestingT(t)

	b := NewEmulatedBlockchain(DefaultOptions)

	publicKeyA := []byte{1, 2, 3}
	publicKeyB := []byte{4, 5, 6}
	codeA := []byte("fun main() {}")

	createAccountScriptA := accounts.CreateAccount([][]byte{publicKeyA, publicKeyB}, codeA)

	tx1 := &types.Transaction{
		Script:             createAccountScriptA,
		ReferenceBlockHash: nil,
		ComputeLimit:       10,
		PayerAccount:       b.RootAccountAddress(),
	}

	tx1.AddSignature(b.RootAccountAddress(), b.RootKey())

	err := b.SubmitTransaction(tx1)
	Expect(err).ToNot(HaveOccurred())

	account, err := b.GetAccount(b.LastCreatedAccount().Address)
	Expect(err).ToNot(HaveOccurred())

	Expect(account.Balance).To(Equal(uint64(0)))
	Expect(account.Keys[0].PublicKey).To(Equal(publicKeyA))
	Expect(account.Keys[1].PublicKey).To(Equal(publicKeyB))
	Expect(account.Code).To(Equal(codeA))

	publicKeyC := []byte{7, 8, 9}
	codeB := []byte("fun main() {}")

	createAccountScriptB := accounts.CreateAccount([][]byte{publicKeyC}, codeB)

	tx2 := &types.Transaction{
		Script:             createAccountScriptB,
		ReferenceBlockHash: nil,
		Nonce:              1,
		ComputeLimit:       10,
		PayerAccount:       b.RootAccountAddress(),
	}

	tx2.AddSignature(b.RootAccountAddress(), b.RootKey())

	err = b.SubmitTransaction(tx2)
	Expect(err).ToNot(HaveOccurred())

	account, err = b.GetAccount(b.LastCreatedAccount().Address)

	Expect(err).ToNot(HaveOccurred())
	Expect(account.Balance).To(Equal(uint64(0)))
	Expect(account.Keys[0].PublicKey).To(Equal(publicKeyC))
	Expect(account.Code).To(Equal(codeB))
}

func TestUpdateAccountCode(t *testing.T) {
	privateKeyB, _ := crypto.GeneratePrivateKey(crypto.ECDSA_P256, []byte("elephant ears"))
	pubKeyB, _ := privateKeyB.Publickey().Encode()

	updateAccountCodeScript := []byte(`
		fun main(account: Account) {
			let code = [102,117,110,32,109,97,105,110,40,41,32,123,125]
			updateAccountCode(account.address, code)
		}
	`)

<<<<<<< HEAD
	createAccountScript := accounts.CreateAccount([][]byte{[]byte{1}, []byte{2}, []byte{3}}, []byte{4, 5, 6})
=======
	t.Run("ValidSignature", func(t *testing.T) {
		RegisterTestingT(t)
>>>>>>> ff985d51

		b := NewEmulatedBlockchain(DefaultOptions)

		privateKeyA := b.RootKey()

		accountAddressA := b.RootAccountAddress()
		accountAddressB, err := createAccount(b, pubKeyB, []byte{4, 5, 6})
		Expect(err).ToNot(HaveOccurred())

		account, err := b.GetAccount(accountAddressB)

		Expect(err).ToNot(HaveOccurred())
		Expect(account.Code).To(Equal([]byte{4, 5, 6}))

		tx := &types.Transaction{
			Script:             updateAccountCodeScript,
			ReferenceBlockHash: nil,
			Nonce:              1,
			ComputeLimit:       10,
			PayerAccount:       accountAddressA,
			ScriptAccounts:     []types.Address{accountAddressB},
		}

		tx.AddSignature(accountAddressA, privateKeyA)
		tx.AddSignature(accountAddressB, privateKeyB)

		err = b.SubmitTransaction(tx)
		Expect(err).ToNot(HaveOccurred())

		account, err = b.GetAccount(accountAddressB)

		Expect(err).ToNot(HaveOccurred())
		Expect(account.Code).To(Equal([]byte{102, 117, 110, 32, 109, 97, 105, 110, 40, 41, 32, 123, 125}))
	})

	t.Run("InvalidSignature", func(t *testing.T) {
		RegisterTestingT(t)

		b := NewEmulatedBlockchain(DefaultOptions)

		privateKeyA := b.RootKey()

		accountAddressA := b.RootAccountAddress()
		accountAddressB, err := createAccount(b, pubKeyB, []byte{4, 5, 6})
		Expect(err).ToNot(HaveOccurred())

		account, err := b.GetAccount(accountAddressB)

		Expect(err).ToNot(HaveOccurred())
		Expect(account.Code).To(Equal([]byte{4, 5, 6}))

		tx := &types.Transaction{
			Script:             updateAccountCodeScript,
			ReferenceBlockHash: nil,
			Nonce:              1,
			ComputeLimit:       10,
			PayerAccount:       accountAddressA,
			ScriptAccounts:     []types.Address{accountAddressB},
		}

		tx.AddSignature(accountAddressA, privateKeyA)

		err = b.SubmitTransaction(tx)
		Expect(err).To(HaveOccurred())

		account, err = b.GetAccount(accountAddressB)

		// code should not be updated
		Expect(err).ToNot(HaveOccurred())
		Expect(account.Code).To(Equal([]byte{4, 5, 6}))
	})

	t.Run("UnauthorizedAccount", func(t *testing.T) {
		RegisterTestingT(t)

		b := NewEmulatedBlockchain(DefaultOptions)

		privateKeyA := b.RootKey()

		accountAddressA := b.RootAccountAddress()
		accountAddressB, err := createAccount(b, pubKeyB, []byte{4, 5, 6})
		Expect(err).ToNot(HaveOccurred())

		account, err := b.GetAccount(accountAddressB)

		Expect(err).ToNot(HaveOccurred())
		Expect(account.Code).To(Equal([]byte{4, 5, 6}))

		script := []byte(fmt.Sprintf(`
			fun main(account: Account) {
				let address = %s
				let code = [102,117,110,32,109,97,105,110,40,41,32,123,125]
				updateAccountCode(address, code)
			}
		`, bytesToString(accountAddressB.Bytes())))

		tx := &types.Transaction{
			Script:             script,
			ReferenceBlockHash: nil,
			Nonce:              1,
			ComputeLimit:       10,
			PayerAccount:       accountAddressA,
			ScriptAccounts:     []types.Address{accountAddressA},
		}

		tx.AddSignature(accountAddressA, privateKeyA)

		err = b.SubmitTransaction(tx)
		Expect(err).To(HaveOccurred())

		account, err = b.GetAccount(accountAddressB)

		// code should not be updated
		Expect(err).ToNot(HaveOccurred())
		Expect(account.Code).To(Equal([]byte{4, 5, 6}))
	})
}

func TestImportAccountCode(t *testing.T) {
	RegisterTestingT(t)

	b := NewEmulatedBlockchain(DefaultOptions)

	accountScript := []byte(`
		fun answer(): Int {
			return 42
		}
	`)

	pubKey, _ := b.RootKey().Publickey().Encode()

<<<<<<< HEAD
	createAccountScript := accounts.CreateAccount([][]byte{pubKey}, accountScript)

	tx1 := &types.Transaction{
		Script:             createAccountScript,
		ReferenceBlockHash: nil,
		ComputeLimit:       10,
		PayerAccount:       b.RootAccount(),
	}

	tx1.AddSignature(b.RootAccount(), b.RootKey())

	err := b.SubmitTransaction(tx1)
=======
	_, err := createAccount(b, pubKey, accountScript)
>>>>>>> ff985d51
	Expect(err).ToNot(HaveOccurred())

	script := []byte(`
		import 0x0000000000000000000000000000000000000002

		fun main(account: Account) {
			let answer = answer()
			if answer != 42 {
				panic("?!")
			}
		}
	`)

	tx2 := &types.Transaction{
		Script:             script,
		ReferenceBlockHash: nil,
		ComputeLimit:       10,
		PayerAccount:       b.RootAccountAddress(),
		ScriptAccounts:     []types.Address{b.RootAccountAddress()},
	}

	tx2.AddSignature(b.RootAccountAddress(), b.RootKey())

	err = b.SubmitTransaction(tx2)
	Expect(err).ToNot(HaveOccurred())
}

func TestCallScript(t *testing.T) {
	RegisterTestingT(t)

	b := NewEmulatedBlockchain(DefaultOptions)

	tx1 := &types.Transaction{
		Script:             []byte(addTwoScript),
		ReferenceBlockHash: nil,
		ComputeLimit:       10,
		PayerAccount:       b.RootAccountAddress(),
		ScriptAccounts:     []types.Address{b.RootAccountAddress()},
	}

	tx1.AddSignature(b.RootAccountAddress(), b.RootKey())

	// Sample call (value is 0)
	value, err := b.CallScript([]byte(sampleCall))
	Expect(err).ToNot(HaveOccurred())
	Expect(value).To(Equal(big.NewInt(0)))

	// Submit tx1 (script adds 2)
	err = b.SubmitTransaction(tx1)
	Expect(err).ToNot(HaveOccurred())

	// Sample call (value is 2)
	value, err = b.CallScript([]byte(sampleCall))
	Expect(err).ToNot(HaveOccurred())
	Expect(value).To(Equal(big.NewInt(2)))
}

func TestQueryByVersion(t *testing.T) {
	RegisterTestingT(t)

	b := NewEmulatedBlockchain(DefaultOptions)

	tx1 := &types.Transaction{
		Script:             []byte(addTwoScript),
		ReferenceBlockHash: nil,
		ComputeLimit:       10,
		PayerAccount:       b.RootAccountAddress(),
		ScriptAccounts:     []types.Address{b.RootAccountAddress()},
	}

	tx1.AddSignature(b.RootAccountAddress(), b.RootKey())

	tx2 := &types.Transaction{
		Script:             []byte(addTwoScript),
		ReferenceBlockHash: nil,
		Nonce:              1,
		ComputeLimit:       10,
		PayerAccount:       b.RootAccountAddress(),
		ScriptAccounts:     []types.Address{b.RootAccountAddress()},
	}

	tx2.AddSignature(b.RootAccountAddress(), b.RootKey())

	var invalidWorldState crypto.Hash

	// Submit tx1 and tx2 (logging state versions before and after)
	ws1 := b.pendingWorldState.Hash()

	err := b.SubmitTransaction(tx1)
	Expect(err).ToNot(HaveOccurred())

	ws2 := b.pendingWorldState.Hash()

	err = b.SubmitTransaction(tx2)
	Expect(err).ToNot(HaveOccurred())

	ws3 := b.pendingWorldState.Hash()

	// Get transaction at invalid world state version (errors)
	tx, err := b.GetTransactionAtVersion(tx1.Hash(), invalidWorldState)
	Expect(err).To(MatchError(&ErrInvalidStateVersion{Version: invalidWorldState}))
	Expect(tx).To(BeNil())

	// tx1 does not exist at ws1
	tx, err = b.GetTransactionAtVersion(tx1.Hash(), ws1)
	Expect(err).To(MatchError(&ErrTransactionNotFound{TxHash: tx1.Hash()}))
	Expect(tx).To(BeNil())

	// tx1 does exist at ws2
	tx, err = b.GetTransactionAtVersion(tx1.Hash(), ws2)
	Expect(err).ToNot(HaveOccurred())
	Expect(tx).ToNot(BeNil())

	// tx2 does not exist at ws2
	tx, err = b.GetTransactionAtVersion(tx2.Hash(), ws2)
	Expect(err).To(MatchError(&ErrTransactionNotFound{TxHash: tx2.Hash()}))
	Expect(tx).To(BeNil())

	// tx2 does exist at ws3
	tx, err = b.GetTransactionAtVersion(tx2.Hash(), ws3)
	Expect(err).ToNot(HaveOccurred())
	Expect(tx).ToNot(BeNil())

	// Call script at invalid world state version (errors)
	value, err := b.CallScriptAtVersion([]byte(sampleCall), invalidWorldState)
	Expect(err).To(MatchError(&ErrInvalidStateVersion{Version: invalidWorldState}))
	Expect(value).To(BeNil())

	// Value at ws1 is 0
	value, err = b.CallScriptAtVersion([]byte(sampleCall), ws1)
	Expect(err).ToNot(HaveOccurred())
	Expect(value).To(Equal(big.NewInt(0)))

	// Value at ws2 is 2 (after script executed)
	value, err = b.CallScriptAtVersion([]byte(sampleCall), ws2)
	Expect(err).ToNot(HaveOccurred())
	Expect(value).To(Equal(big.NewInt(2)))

	// Value at ws3 is 4 (after script executed)
	value, err = b.CallScriptAtVersion([]byte(sampleCall), ws3)
	Expect(err).ToNot(HaveOccurred())
	Expect(value).To(Equal(big.NewInt(4)))

	// Pending state does not change after call scripts/get transactions
	Expect(b.pendingWorldState.Hash()).To(Equal(ws3))
}

func TestRuntimeLogger(t *testing.T) {
	RegisterTestingT(t)

	loggedMessages := make([]string, 0)

	b := NewEmulatedBlockchain(&EmulatedBlockchainOptions{
		RuntimeLogger: func(msg string) {
			loggedMessages = append(loggedMessages, msg)
		},
	})

	script := []byte(`
		fun main() {
			log("elephant ears")
		}
	`)

	_, err := b.CallScript(script)
	Expect(err).ToNot(HaveOccurred())
	Expect(loggedMessages).To(Equal([]string{`"elephant ears"`}))
}<|MERGE_RESOLUTION|>--- conflicted
+++ resolved
@@ -29,20 +29,9 @@
 	}
 `
 
-<<<<<<< HEAD
-=======
-func generateCreateAccountScript(publicKey, code []byte) []byte {
-	script := fmt.Sprintf(`
-		fun main() {
-			createAccount(%s, %s)
-		}
-	`, bytesToString(publicKey), bytesToString(code))
-	return []byte(script)
-}
-
 // createAccount is a test utility to add a new account to the emulated blockchain.
-func createAccount(b *EmulatedBlockchain, publicKey, code []byte) (types.Address, error) {
-	createAccountScript := generateCreateAccountScript(publicKey, code)
+func createAccount(b *EmulatedBlockchain, publicKeys [][]byte, code []byte) (types.Address, error) {
+	createAccountScript := accounts.CreateAccount(publicKeys, code)
 
 	tx1 := &types.Transaction{
 		Script:             createAccountScript,
@@ -61,7 +50,6 @@
 	return b.LastCreatedAccount().Address, nil
 }
 
->>>>>>> ff985d51
 func TestWorldStates(t *testing.T) {
 	RegisterTestingT(t)
 
@@ -243,28 +231,10 @@
 	privateKeyA := b.RootKey()
 
 	privateKeyB, _ := crypto.GeneratePrivateKey(crypto.ECDSA_P256, []byte("elephant ears"))
-	pubKeyB, _ := privateKeyB.Publickey().Encode()
-
-<<<<<<< HEAD
-	createAccountScript := accounts.CreateAccount([][]byte{pubKeyB}, nil)
-
-	accountAddressA := b.RootAccount()
-	accountAddressB := types.HexToAddress("0000000000000000000000000000000000000002")
-
-	tx1 := &types.Transaction{
-		Script:             createAccountScript,
-		ReferenceBlockHash: nil,
-		ComputeLimit:       10,
-		PayerAccount:       b.RootAccount(),
-	}
-
-	tx1.AddSignature(b.RootAccount(), b.RootKey())
-
-	err := b.SubmitTransaction(tx1)
-=======
+	publicKeyB, _ := privateKeyB.Publickey().Encode()
+
 	accountAddressA := b.RootAccountAddress()
-	accountAddressB, err := createAccount(b, pubKeyB, nil)
->>>>>>> ff985d51
+	accountAddressB, err := createAccount(b, [][]byte{publicKeyB}, nil)
 	Expect(err).ToNot(HaveOccurred())
 
 	t.Run("TooManyAccountsForScript", func(t *testing.T) {
@@ -416,15 +386,10 @@
 		privateKeyA := b.RootKey()
 
 		privateKeyB, _ := crypto.GeneratePrivateKey(crypto.ECDSA_P256, []byte("elephant ears"))
-		pubKeyB, _ := privateKeyB.Publickey().Encode()
-
-<<<<<<< HEAD
-		createAccountScript := accounts.CreateAccount([][]byte{pubKeyB}, nil)
-=======
+		publicKeyB, _ := privateKeyB.Publickey().Encode()
+
 		accountAddressA := b.RootAccountAddress()
-		accountAddressB, err := createAccount(b, pubKeyB, nil)
->>>>>>> ff985d51
-
+		accountAddressB, err := createAccount(b, [][]byte{publicKeyB}, nil)
 		Expect(err).ToNot(HaveOccurred())
 
 		multipleAccountScript := []byte(`
@@ -588,7 +553,7 @@
 
 func TestUpdateAccountCode(t *testing.T) {
 	privateKeyB, _ := crypto.GeneratePrivateKey(crypto.ECDSA_P256, []byte("elephant ears"))
-	pubKeyB, _ := privateKeyB.Publickey().Encode()
+	publicKeyB, _ := privateKeyB.Publickey().Encode()
 
 	updateAccountCodeScript := []byte(`
 		fun main(account: Account) {
@@ -597,19 +562,15 @@
 		}
 	`)
 
-<<<<<<< HEAD
-	createAccountScript := accounts.CreateAccount([][]byte{[]byte{1}, []byte{2}, []byte{3}}, []byte{4, 5, 6})
-=======
 	t.Run("ValidSignature", func(t *testing.T) {
 		RegisterTestingT(t)
->>>>>>> ff985d51
 
 		b := NewEmulatedBlockchain(DefaultOptions)
 
 		privateKeyA := b.RootKey()
 
 		accountAddressA := b.RootAccountAddress()
-		accountAddressB, err := createAccount(b, pubKeyB, []byte{4, 5, 6})
+		accountAddressB, err := createAccount(b, [][]byte{publicKeyB}, []byte{4, 5, 6})
 		Expect(err).ToNot(HaveOccurred())
 
 		account, err := b.GetAccount(accountAddressB)
@@ -646,7 +607,7 @@
 		privateKeyA := b.RootKey()
 
 		accountAddressA := b.RootAccountAddress()
-		accountAddressB, err := createAccount(b, pubKeyB, []byte{4, 5, 6})
+		accountAddressB, err := createAccount(b, [][]byte{publicKeyB}, []byte{4, 5, 6})
 		Expect(err).ToNot(HaveOccurred())
 
 		account, err := b.GetAccount(accountAddressB)
@@ -683,7 +644,7 @@
 		privateKeyA := b.RootKey()
 
 		accountAddressA := b.RootAccountAddress()
-		accountAddressB, err := createAccount(b, pubKeyB, []byte{4, 5, 6})
+		accountAddressB, err := createAccount(b, [][]byte{publicKeyB}, []byte{4, 5, 6})
 		Expect(err).ToNot(HaveOccurred())
 
 		account, err := b.GetAccount(accountAddressB)
@@ -691,13 +652,7 @@
 		Expect(err).ToNot(HaveOccurred())
 		Expect(account.Code).To(Equal([]byte{4, 5, 6}))
 
-		script := []byte(fmt.Sprintf(`
-			fun main(account: Account) {
-				let address = %s
-				let code = [102,117,110,32,109,97,105,110,40,41,32,123,125]
-				updateAccountCode(address, code)
-			}
-		`, bytesToString(accountAddressB.Bytes())))
+		script := accounts.UpdateAccountCode(accountAddressB, []byte{7, 8, 9})
 
 		tx := &types.Transaction{
 			Script:             script,
@@ -732,24 +687,9 @@
 		}
 	`)
 
-	pubKey, _ := b.RootKey().Publickey().Encode()
-
-<<<<<<< HEAD
-	createAccountScript := accounts.CreateAccount([][]byte{pubKey}, accountScript)
-
-	tx1 := &types.Transaction{
-		Script:             createAccountScript,
-		ReferenceBlockHash: nil,
-		ComputeLimit:       10,
-		PayerAccount:       b.RootAccount(),
-	}
-
-	tx1.AddSignature(b.RootAccount(), b.RootKey())
-
-	err := b.SubmitTransaction(tx1)
-=======
-	_, err := createAccount(b, pubKey, accountScript)
->>>>>>> ff985d51
+	publicKey, _ := b.RootKey().Publickey().Encode()
+
+	_, err := createAccount(b, [][]byte{publicKey}, accountScript)
 	Expect(err).ToNot(HaveOccurred())
 
 	script := []byte(`
