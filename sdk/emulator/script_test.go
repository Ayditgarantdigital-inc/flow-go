package emulator_test

import (
	"fmt"
	"testing"

	"github.com/stretchr/testify/assert"
	"github.com/stretchr/testify/require"

	"github.com/dapperlabs/flow-go/model/flow"
	"github.com/dapperlabs/flow-go/sdk/abi/values"
	"github.com/dapperlabs/flow-go/sdk/emulator"
	"github.com/dapperlabs/flow-go/sdk/keys"
)

func TestExecuteScript(t *testing.T) {
	b, err := emulator.NewEmulatedBlockchain()
	require.NoError(t, err)

	accountAddress := b.RootAccountAddress()

	tx := flow.Transaction{
		Script:             []byte(addTwoScript),
		ReferenceBlockHash: nil,
		Nonce:              getNonce(),
		ComputeLimit:       10,
		PayerAccount:       accountAddress,
		ScriptAccounts:     []flow.Address{accountAddress},
	}

	sig, err := keys.SignTransaction(tx, b.RootKey())
	assert.NoError(t, err)

	tx.AddSignature(accountAddress, sig)

	callScript := fmt.Sprintf(sampleCall, accountAddress)

	// Sample call (value is 0)
<<<<<<< HEAD
	value, err := b.ExecuteScript([]byte(callScript))
=======
	value, _, err := b.ExecuteScript([]byte(callScript))
>>>>>>> d0af4fec
	assert.NoError(t, err)
	assert.Equal(t, values.NewInt(0), value)

	// Submit tx1 (script adds 2)
	err = b.SubmitTransaction(tx)
	assert.NoError(t, err)

	// Sample call (value is 2)
<<<<<<< HEAD
	value, err = b.ExecuteScript([]byte(callScript))
=======
	value, _, err = b.ExecuteScript([]byte(callScript))
>>>>>>> d0af4fec
	assert.NoError(t, err)
	assert.Equal(t, values.NewInt(2), value)
}

func TestExecuteScriptAtBlockNumber(t *testing.T) {
	// TODO
	// Test that scripts can be executed at different block heights
}<|MERGE_RESOLUTION|>--- conflicted
+++ resolved
@@ -36,11 +36,7 @@
 	callScript := fmt.Sprintf(sampleCall, accountAddress)
 
 	// Sample call (value is 0)
-<<<<<<< HEAD
-	value, err := b.ExecuteScript([]byte(callScript))
-=======
 	value, _, err := b.ExecuteScript([]byte(callScript))
->>>>>>> d0af4fec
 	assert.NoError(t, err)
 	assert.Equal(t, values.NewInt(0), value)
 
@@ -49,11 +45,7 @@
 	assert.NoError(t, err)
 
 	// Sample call (value is 2)
-<<<<<<< HEAD
-	value, err = b.ExecuteScript([]byte(callScript))
-=======
 	value, _, err = b.ExecuteScript([]byte(callScript))
->>>>>>> d0af4fec
 	assert.NoError(t, err)
 	assert.Equal(t, values.NewInt(2), value)
 }
