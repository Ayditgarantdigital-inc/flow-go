--- conflicted
+++ resolved
@@ -177,16 +177,9 @@
 	complaintAnswerSize = 1 + PrKeyLenBLSBLS12381
 )
 
-<<<<<<< HEAD
-// HandleBroadcastedMsg processes a new broadcasted message received by the current node.
-// orig is the message origin index
-func (s *feldmanVSSQualState) HandleBroadcastedMsg(orig int, msg []byte) error {
-
-=======
 // HandleBroadcastMsg processes a new broadcasted message received by the current node.
 // orig is the message origin index
 func (s *feldmanVSSQualState) HandleBroadcastMsg(orig int, msg []byte) error {
->>>>>>> 7193fb2e
 	if !s.running {
 		return errors.New("dkg is not running")
 	}
@@ -237,7 +230,6 @@
 		return errors.New("wrong input")
 	}
 
-<<<<<<< HEAD
 	// In case a private message is received by the origin node,
 	// the message is just ignored
 	if s.currentIndex == index(orig) {
@@ -246,16 +238,6 @@
 
 	if len(msg) == 0 {
 		s.processor.FlagMisbehavior(orig, "received message is empty")
-=======
-	if len(msg) == 0 {
-		s.processor.FlagMisbehavior(orig, "received message is empty")
-		return nil
-	}
-
-	// In case a private message is received by the origin node,
-	// the message is just ignored
-	if s.currentIndex == index(orig) {
->>>>>>> 7193fb2e
 		return nil
 	}
 
