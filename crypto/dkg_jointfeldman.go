--- conflicted
+++ resolved
@@ -194,25 +194,14 @@
 	return x, Y, y, nil
 }
 
-<<<<<<< HEAD
-// HandleBroadcastedMsg processes a new broadcasted message received by the current node
-// orig is the message origin index
-func (s *JointFeldmanState) HandleBroadcastedMsg(orig int, msg []byte) error {
-	if !s.jointRunning {
-		return fmt.Errorf("dkg protocol %d is not running", s.currentIndex)
-	}
-	for i := index(0); int(i) < s.size; i++ {
-		err := s.fvss[i].HandleBroadcastedMsg(orig, msg)
-=======
 // HandleBroadcastMsg processes a new broadcasted message received by the current node
 // orig is the message origin index
 func (s *JointFeldmanState) HandleBroadcastMsg(orig int, msg []byte) error {
 	if !s.jointRunning {
-		return errors.New("dkg protocol is not running")
+		return fmt.Errorf("dkg protocol %d is not running", s.currentIndex)
 	}
 	for i := index(0); int(i) < s.size; i++ {
 		err := s.fvss[i].HandleBroadcastMsg(orig, msg)
->>>>>>> 7193fb2e
 		if err != nil {
 			return fmt.Errorf("handle message has failed: %w", err)
 		}
