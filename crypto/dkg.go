// +build relic

package crypto

// DKG stands for distributed key generation. In this library, DKG
// refers to discrete-log based protocols that generate keys for a BLS-based
// threshold signature scheme.
// BLS is used with the BLS12-381 curve.

// These protocols mainly generate a BLS key pair and share the secret key
// among (n) participants in a way that any (t+1) key shares allow reconstructing
// the initial key (and also reconstructing a BLS threshold signature under the initial key).
<<<<<<< HEAD
// Up to (t) shares don't reveal any information about the initial key (or a signature using that key).
=======
// While up to (t) participants do not get any information on the initial secret key.
>>>>>>> 9e3067a1
// We refer to the initial key pair by group private and group public key.
// (t) is the threshold parameter.
// Flow uses DKG with the value t = floor((n-1)/2) to optimize for unforgeability and robustness
// of the threshold signature scheme using the output keys.

// Private keys are scalar in Zr, where r is the group order of G1/G2.
// Public keys are in G2.

import (
	"fmt"
)

type DKGState interface {
	// Size returns the size of the DKG group n
	Size() int
	// Threshold returns the threshold value t
	Threshold() int
	// Start starts running a DKG in the current node
	Start(seed []byte) error
	// HandleMsg processes a new message received by the current node.
	// orig is the message origin index
	HandleMsg(orig int, msg []byte) error
	// End ends a DKG protocol in the current node.
	// It returns the finalized public data and node private key share.
	// - the group public key corresponding to the group secret key
	// - all the public key shares corresponding to the nodes private
	// key shares
	// - the finalized private key which is the current node's own private key share
	End() (PrivateKey, PublicKey, []PublicKey, error)
	// NextTimeout set the next timeout of the protocol if any timeout applies.
	// Some protocols could require more than one timeout
	NextTimeout() error
	// Running returns the running state of the DKG protocol
	Running() bool
	// ForceDisqualify forces a node to get disqualified
	// for a reason outside of the DKG protocol.
	// The caller should make sure all honest nodes call this function,
	// otherwise, the protocol can be broken.
	ForceDisqualify(node int) error
}

// index is the node index type used as participants ID
type index byte

// newDKGCommon initializes the common structure of DKG protocols
func newDKGCommon(size int, threshold int, currentIndex int,
	processor DKGProcessor, leaderIndex int) (*dkgCommon, error) {
	if size < DKGMinSize || size > DKGMaxSize {
		return nil, fmt.Errorf("size should be between %d and %d", DKGMinSize, DKGMaxSize)
	}

	if currentIndex >= size || leaderIndex >= size || currentIndex < 0 || leaderIndex < 0 {
		return nil, fmt.Errorf("indices of current and leader nodes must be between 0 and %d, got %d",
			size-1, currentIndex)
	}

	if threshold >= size || threshold < MinimumThreshold {
		return nil, fmt.Errorf("The threshold must be between %d and %d, got %d",
			MinimumThreshold, size-1, threshold)
	}

	return &dkgCommon{
		size:         size,
		threshold:    threshold,
		currentIndex: index(currentIndex),
		processor:    processor,
	}, nil
}

// dkgCommon holds the common data of all DKG protocols
type dkgCommon struct {
	size         int
	threshold    int
	currentIndex index
	// running is true when the DKG protocol is running, is false otherwise
	running bool
	// processes the action of the DKG interface outputs
	processor DKGProcessor
}

// Running returns the running state of the DKG protocol.
// The state is equal to true when the DKG protocol is running, and is equal to false otherwise.
func (s *dkgCommon) Running() bool {
	return s.running
}

// Size returns the size of the DKG group n
func (s *dkgCommon) Size() int {
	return s.size
}

// Threshold returns the threshold value t
func (s *dkgCommon) Threshold() int {
	return s.threshold
}

// NextTimeout sets the next protocol timeout if there is any.
// This function should be overwritten by any protocol that uses timeouts.
func (s *dkgCommon) NextTimeout() error {
	return nil
}

// dkgMsgTag is the type used to encode message tags
type dkgMsgTag byte

const (
	feldmanVSSShare dkgMsgTag = iota
	feldmanVSSVerifVec
	feldmanVSSComplaint
	feldmanVSSComplaintAnswer
)

// DKGProcessor is an interface that implements the DKG output actions.
//
// An instance of a DKGProcessor is needed for each node in order to
// particpate in a DKG protocol
type DKGProcessor interface {
	// PrivateSend sends a message to a destination over
	// a private channel. The channel must preserve the
	// confidentiality of the message and should authenticate
	// the sender.
	// It is recommended that the private channel is unique per
	// protocol instance. This can be achieved by prepending all
	// messages by a unique instance ID.
	PrivateSend(dest int, data []byte)
	// Broadcast broadcasts a message to all participants.
	// This function assumes all nodes have received the same message,
	// failing to do so, the protocol can be broken.
	// The broadcasted message is public and not confidential.
	// The broadcasting channel should authenticate the sender.
	// It is recommended that the broadcasting channel is unique per
	// protocol instance. This can be achieved by prepending all
	// messages by a unique instance ID.
	Broadcast(data []byte)
	// Disqualify flags that a node is misbehaving and that it got
	// disqualified from the protocol. Such behavior deserves
	// disqualifying as it is flagged to all honest nodes in
	// the protocol.
	// log describes the disqualification reason.
	Disqualify(node int, log string)
	// FlagMisbehavior warns that a node is misbehaving.
	// Such behavior is not necessarily flagged to all nodes and therefore
	// the node is not disqualified from the protocol. Other mechanisms
	// outside DKG could be implemented to synchronize slashing the misbehaving
	// node by all participating nodes, using the api `ForceDisqualify`. Failing to
	// do so, the protocol can be broken.
	// log describes the misbehavior.
	FlagMisbehavior(node int, log string)
}<|MERGE_RESOLUTION|>--- conflicted
+++ resolved
@@ -6,20 +6,18 @@
 // refers to discrete-log based protocols that generate keys for a BLS-based
 // threshold signature scheme.
 // BLS is used with the BLS12-381 curve.
-
+//
 // These protocols mainly generate a BLS key pair and share the secret key
 // among (n) participants in a way that any (t+1) key shares allow reconstructing
 // the initial key (and also reconstructing a BLS threshold signature under the initial key).
-<<<<<<< HEAD
-// Up to (t) shares don't reveal any information about the initial key (or a signature using that key).
-=======
-// While up to (t) participants do not get any information on the initial secret key.
->>>>>>> 9e3067a1
+// Up to (t) shares don't reveal any information about the initial key (or a signature generated
+//	by that key).
+//
 // We refer to the initial key pair by group private and group public key.
 // (t) is the threshold parameter.
 // Flow uses DKG with the value t = floor((n-1)/2) to optimize for unforgeability and robustness
 // of the threshold signature scheme using the output keys.
-
+//
 // Private keys are scalar in Zr, where r is the group order of G1/G2.
 // Public keys are in G2.
 
