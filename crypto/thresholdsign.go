--- conflicted
+++ resolved
@@ -50,13 +50,8 @@
 	if size < ThresholdMinSize || size > ThresholdMaxSize {
 		return nil, fmt.Errorf("size should be between %d and %d", ThresholdMinSize, ThresholdMaxSize)
 	}
-<<<<<<< HEAD
-	if size <= currentIndex {
-		return nil, errors.New("The current index is larger than the group size")
-=======
 	if currentIndex >= size || currentIndex < 0 {
 		return nil, fmt.Errorf("The current index must be between 0 and %d", size-1)
->>>>>>> 7e715394
 	}
 
 	// optimal threshold (t) to allow the largest number of malicious nodes (m)
@@ -118,11 +113,7 @@
 // VerifyShare verifies a signature share using the signer's public key
 func (s *ThresholdSigner) verifyShare(share Signature, signerIndex index) (bool, error) {
 	if len(s.publicKeyShares)-1 < int(signerIndex) {
-<<<<<<< HEAD
 		return false, errors.New("The node public keys are not set")
-=======
-		return false, cryptoError{"The node public key is not set"}
->>>>>>> 7e715394
 	}
 
 	return s.publicKeyShares[signerIndex].Verify(share, s.messageToSign, s.hashAlgo)
@@ -160,11 +151,7 @@
 
 	verif, err := s.verifyShare(share, index(orig))
 	if err != nil {
-<<<<<<< HEAD
-		return false, s.enoughShares(), fmt.Errorf("add signature share failed: %w", err)
-=======
-		return false, err
->>>>>>> 7e715394
+		return false, fmt.Errorf("add signature share failed: %w", err)
 	}
 	// check if share is valid and threshold is not reached
 	if verif && !s.EnoughShares() {
