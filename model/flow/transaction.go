package flow

import (
	"fmt"
	"sort"

	"github.com/dapperlabs/flow-go/crypto"
	"github.com/dapperlabs/flow-go/crypto/hash"
	"github.com/dapperlabs/flow-go/model/encoding"
	"github.com/dapperlabs/flow-go/model/encoding/rlp"
)

// TransactionBody includes the main contents of a transaction
type TransactionBody struct {

	// A reference to a previous block
	// A transaction is expired after specific number of blocks (defined by network) counting from this block
	// for example, if block reference is pointing to a block with height of X and network limit is 10,
	// a block with x+10 height is the last block that is allowed to include this transaction.
	// user can adjust this reference to older blocks if he/she wants to make tx expire faster
	ReferenceBlockID Identifier

	// the script part of the transaction in Cadence Language
	Script []byte

	// Max amount of computation which is allowed to be done during this transaction
	GasLimit uint64

	// Account key used to propose the transaction
	ProposalKey ProposalKey

	// Account that pays for this transaction fees
	Payer Address

	// A ordered (ascending) list of addresses that scripts will touch their assets (including payer address)
	// Accounts listed here all have to provide signatures
	// Each account might provide multiple signatures (sum of weight should be at least 1)
	// If code touches accounts that is not listed here, tx fails
	Authorizers []Address

	// List of account signatures excluding signature of the payer account
	PayloadSignatures []TransactionSignature

	// payer signature over the envelope (payload + payload signatures)
	EnvelopeSignatures []TransactionSignature
}

// NewTransactionBody initializes and returns an empty transaction body
func NewTransactionBody() *TransactionBody {
	return &TransactionBody{}
}

func (tb TransactionBody) ID() Identifier {
	return MakeID(tb)
}

func (tb TransactionBody) Checksum() Identifier {
	return MakeID(tb)
}

// SetScript sets the Cadence script for this transaction.
func (tb *TransactionBody) SetScript(script []byte) *TransactionBody {
	tb.Script = script
	return tb
}

// SetReferenceBlockID sets the reference block ID for this transaction.
func (tb *TransactionBody) SetReferenceBlockID(blockID Identifier) *TransactionBody {
	tb.ReferenceBlockID = blockID
	return tb
}

// SetGasLimit sets the gas limit for this transaction.
func (tb *TransactionBody) SetGasLimit(limit uint64) *TransactionBody {
	tb.GasLimit = limit
	return tb
}

// SetProposalKey sets the proposal key and sequence number for this transaction.
//
// The first two arguments specify the account key to be used, and the last argument is the sequence
// number being declared.
func (tb *TransactionBody) SetProposalKey(address Address, keyID int, sequenceNum uint64) *TransactionBody {
	proposalKey := ProposalKey{
		Address:        address,
		KeyID:          keyID,
		SequenceNumber: sequenceNum,
	}
	tb.ProposalKey = proposalKey
	return tb
}

// SetPayer sets the payer account for this transaction.
func (tb *TransactionBody) SetPayer(address Address) *TransactionBody {
	tb.Payer = address
	return tb
}

// AddAuthorizer adds an authorizer account to this transaction.
func (tb *TransactionBody) AddAuthorizer(address Address) *TransactionBody {
	tb.Authorizers = append(tb.Authorizers, address)
	return tb
}

// Transaction is the smallest unit of task.
type Transaction struct {
	TransactionBody
	Status           TransactionStatus
	Events           []Event
	ComputationSpent uint64
	StartState       StateCommitment
	EndState         StateCommitment
}

<<<<<<< HEAD
func (tx *Transaction) PayloadMessage() []byte {
	body := tx.TransactionBody
	temp := body.payloadCanonicalForm()
	encoder := rlp.NewEncoder()
	return encoder.MustEncode(temp)
=======
// MissingFields checks if a transaction is missing any required fields and returns those that are missing.
func (tb *TransactionBody) MissingFields() []string {
	// Required fields are Script, ReferenceBlockHash, Nonce, GasLimit, Payer
	missingFields := make([]string, 0)

	if len(tb.Script) == 0 {
		missingFields = append(missingFields, TransactionFieldScript.String())
	}

	if tb.ReferenceBlockID == ZeroID {
		missingFields = append(missingFields, TransactionFieldRefBlockID.String())
	}

	if tb.Payer == ZeroAddress {
		missingFields = append(missingFields, TransactionFieldPayer.String())
	}

	return missingFields
>>>>>>> e2d04b6d
}

// signerList returns a list of unique accounts required to sign this transaction.
//
// The list is returned in the following order:
// 1. PROPOSER
// 2. PAYER
// 2. AUTHORIZERS (in insertion order)
//
// The only exception to the above ordering is for deduplication; if the same account
// is used in multiple signing roles, only the first occurrence is included in the list.
func (tb *TransactionBody) signerList() []Address {
	signers := make([]Address, 0)
	seen := make(map[Address]struct{})

	var addSigner = func(address Address) {
		_, ok := seen[address]
		if ok {
			return
		}

		signers = append(signers, address)
		seen[address] = struct{}{}
	}

	if tb.ProposalKey.Address != ZeroAddress {
		addSigner(tb.ProposalKey.Address)
	}

	if tb.Payer != ZeroAddress {
		addSigner(tb.Payer)
	}

	for _, authorizer := range tb.Authorizers {
		addSigner(authorizer)
	}

	return signers
}

<<<<<<< HEAD
=======
// signerMap returns a mapping from address to signer index.
func (tb *TransactionBody) signerMap() map[Address]int {
	signers := make(map[Address]int)

	for i, signer := range tb.signerList() {
		signers[signer] = i
	}

	return signers
}

//SignPayload signs the transaction payload with the specified account key.
//
//The resulting signature is combined with the account address and key ID before
//being added to the transaction.
//
//This function returns an error if the signature cannot be generated.
func (tb *TransactionBody) SignPayload(address Address, keyID int, privateKey crypto.PrivateKey, hasher hash.Hasher) error {

	sig, err := privateKey.Sign(tb.PayloadMessage(), hasher)
	if err != nil {
		return fmt.Errorf("failed to sign transaction payload with given key: %w", err)
	}

	tb.AddPayloadSignature(address, keyID, sig)

	return nil
}

//SignEnvelope signs the full transaction (payload + payload signatures) with the specified account key.
//
//The resulting signature is combined with the account address and key ID before
//being added to the transaction.
//
//This function returns an error if the signature cannot be generated.
func (tb *TransactionBody) SignEnvelope(address Address, keyID int, privateKey crypto.PrivateKey, hasher hash.Hasher) error {

	sig, err := privateKey.Sign(tb.EnvelopeMessage(), hasher)
	if err != nil {
		return fmt.Errorf("failed to sign transaction envelope with given key: %w", err)
	}

	tb.AddEnvelopeSignature(address, keyID, sig)

	return nil
}

// AddPayloadSignature adds a payload signature to the transaction for the given address and key ID.
func (tb *TransactionBody) AddPayloadSignature(address Address, keyID int, sig []byte) *TransactionBody {
	s := tb.createSignature(address, keyID, sig)

	tb.PayloadSignatures = append(tb.PayloadSignatures, s)
	sort.Slice(tb.PayloadSignatures, compareSignatures(tb.PayloadSignatures))

	return tb
}

// AddEnvelopeSignature adds an envelope signature to the transaction for the given address and key ID.
func (tb *TransactionBody) AddEnvelopeSignature(address Address, keyID int, sig []byte) *TransactionBody {
	s := tb.createSignature(address, keyID, sig)

	tb.EnvelopeSignatures = append(tb.EnvelopeSignatures, s)
	sort.Slice(tb.EnvelopeSignatures, compareSignatures(tb.EnvelopeSignatures))

	return tb
}

func (tb *TransactionBody) createSignature(address Address, keyID int, sig []byte) TransactionSignature {
	signerIndex, signerExists := tb.signerMap()[address]
	if !signerExists {
		signerIndex = -1
	}

	return TransactionSignature{
		Address:     address,
		SignerIndex: signerIndex,
		KeyID:       keyID,
		Signature:   sig,
	}
}

func (tb *TransactionBody) PayloadMessage() []byte {
	temp := tb.payloadCanonicalForm()
	encoder := rlp.NewEncoder()
	return encoder.MustEncode(temp)
}

func (tb *TransactionBody) payloadCanonicalForm() interface{} {
	authorizers := make([][]byte, len(tb.Authorizers))
	for i, auth := range tb.Authorizers {
		authorizers[i] = auth.Bytes()
	}

	return struct {
		Script                    []byte
		ReferenceBlockID          []byte
		GasLimit                  uint64
		ProposalKeyAddress        []byte
		ProposalKeyID             uint64
		ProposalKeySequenceNumber uint64
		Payer                     []byte
		Authorizers               [][]byte
	}{
		tb.Script,
		tb.ReferenceBlockID[:],
		tb.GasLimit,
		tb.ProposalKey.Address.Bytes(),
		uint64(tb.ProposalKey.KeyID),
		tb.ProposalKey.SequenceNumber,
		tb.Payer.Bytes(),
		authorizers,
	}
}

// EnvelopeMessage returns the signable message for transaction envelope.
//
// This message is only signed by the payer account.
func (tb *TransactionBody) EnvelopeMessage() []byte {
	temp := tb.envelopeCanonicalForm()
	return encoding.DefaultEncoder.MustEncode(temp)
}

func (tb *TransactionBody) envelopeCanonicalForm() interface{} {
	return struct {
		Payload           interface{}
		PayloadSignatures interface{}
	}{
		tb.payloadCanonicalForm(),
		signaturesList(tb.PayloadSignatures).canonicalForm(),
	}
}

// Encode serializes the full transaction data including the payload and all signatures.
func (tb *TransactionBody) Encode() []byte {
	temp := struct {
		Payload            interface{}
		PayloadSignatures  interface{}
		EnvelopeSignatures interface{}
	}{
		tb.payloadCanonicalForm(),
		signaturesList(tb.PayloadSignatures).canonicalForm(),
		signaturesList(tb.EnvelopeSignatures).canonicalForm(),
	}

	encoder := rlp.NewEncoder()
	return encoder.MustEncode(temp)
}

func (tx *Transaction) PayloadMessage() []byte {
	body := tx.TransactionBody
	temp := body.payloadCanonicalForm()
	encoder := rlp.NewEncoder()
	return encoder.MustEncode(temp)
}

// Checksum provides a cryptographic commitment for a chunk content
func (tx *Transaction) Checksum() Identifier {
	return MakeID(tx)
}

>>>>>>> e2d04b6d
func (tx *Transaction) String() string {
	return fmt.Sprintf("Transaction %v submitted by %v (block %v)",
		tx.ID(), tx.Payer.Hex(), tx.ReferenceBlockID)
}

// TransactionStatus represents the status of a Transaction.
type TransactionStatus int

const (
	// TransactionStatusUnknown indicates that the transaction status is not known.
	TransactionStatusUnknown TransactionStatus = iota
	// TransactionPending is the status of a pending transaction.
	TransactionPending
	// TransactionFinalized is the status of a finalized transaction.
	TransactionFinalized
	// TransactionReverted is the status of a reverted transaction.
	TransactionReverted
	// TransactionSealed is the status of a sealed transaction.
	TransactionSealed
)

// String returns the string representation of a transaction status.
func (s TransactionStatus) String() string {
	return [...]string{"PENDING", "FINALIZED", "REVERTED", "SEALED"}[s]
}

// TransactionField represents a required transaction field.
type TransactionField int

const (
	TransactionFieldUnknown TransactionField = iota
	TransactionFieldScript
	TransactionFieldRefBlockID
	TransactionFieldGasLimit
	TransactionFieldPayer
)

// String returns the string representation of a transaction field.
func (f TransactionField) String() string {
	return [...]string{"Unknown", "Script", "ReferenceBlockHash", "GasLimit", "Payer"}[f]
}

<<<<<<< HEAD
// MissingFields checks if a transaction is missing any required fields and returns those that are missing.
func (tb *TransactionBody) MissingFields() []string {
	// Required fields are Script, ReferenceBlockHash, Nonce, GasLimit, Payer
	missingFields := make([]string, 0)

	if len(tb.Script) == 0 {
		missingFields = append(missingFields, TransactionFieldScript.String())
=======
// A ProposalKey is the key that specifies the proposal key and sequence number for a transaction.
type ProposalKey struct {
	Address        Address
	KeyID          int
	SequenceNumber uint64
}

// A TransactionSignature is a signature associated with a specific account key.
type TransactionSignature struct {
	Address     Address
	SignerIndex int
	KeyID       int
	Signature   []byte
}

func (s TransactionSignature) canonicalForm() interface{} {
	return struct {
		SignerIndex uint
		KeyID       uint
		Signature   []byte
	}{
		SignerIndex: uint(s.SignerIndex), // int is not RLP-serializable
		KeyID:       uint(s.KeyID),       // int is not RLP-serializable
		Signature:   s.Signature,
>>>>>>> e2d04b6d
	}
}

<<<<<<< HEAD
	if tb.ReferenceBlockID == ZeroID {
		missingFields = append(missingFields, TransactionFieldRefBlockID.String())
=======
func compareSignatures(signatures []TransactionSignature) func(i, j int) bool {
	return func(i, j int) bool {
		sigA := signatures[i]
		sigB := signatures[j]
		return sigA.SignerIndex < sigB.SignerIndex || sigA.KeyID < sigB.KeyID
>>>>>>> e2d04b6d
	}
}

<<<<<<< HEAD
	if tb.Payer == ZeroAddress {
		missingFields = append(missingFields, TransactionFieldPayer.String())
	}

	return missingFields
}

// A ProposalKey is the key that specifies the proposal key and sequence number for a transaction.
type ProposalKey struct {
	Address        Address
	KeyID          int
	SequenceNumber uint64
}

// A TransactionSignature is a signature associated with a specific account key.
type TransactionSignature struct {
	Address     Address
	SignerIndex int
	KeyID       int
	Signature   []byte
}

func (s TransactionSignature) canonicalForm() interface{} {
	return struct {
		SignerIndex uint
		KeyID       uint
		Signature   []byte
	}{
		SignerIndex: uint(s.SignerIndex), // int is not RLP-serializable
		KeyID:       uint(s.KeyID),       // int is not RLP-serializable
		Signature:   s.Signature,
	}
}

func compareSignatures(signatures []TransactionSignature) func(i, j int) bool {
	return func(i, j int) bool {
		sigA := signatures[i]
		sigB := signatures[j]
		return sigA.SignerIndex < sigB.SignerIndex || sigA.KeyID < sigB.KeyID
	}
}

type signaturesList []TransactionSignature

func (s signaturesList) canonicalForm() interface{} {
	signatures := make([]interface{}, len(s))

	for i, signature := range s {
		signatures[i] = signature.canonicalForm()
	}

	return signatures
}

// signerList returns a list of unique accounts required to sign this transaction.
//
// The list is returned in the following order:
// 1. PROPOSER
// 2. PAYER
// 2. AUTHORIZERS (in insertion order)
//
// The only exception to the above ordering is for deduplication; if the same account
// is used in multiple signing roles, only the first occurrence is included in the list.
func (tb *TransactionBody) signerList() []Address {
	signers := make([]Address, 0)
	seen := make(map[Address]struct{})

	var addSigner = func(address Address) {
		_, ok := seen[address]
		if ok {
			return
		}

		signers = append(signers, address)
		seen[address] = struct{}{}
	}

	if tb.ProposalKey.Address != ZeroAddress {
		addSigner(tb.ProposalKey.Address)
	}

	if tb.Payer != ZeroAddress {
		addSigner(tb.Payer)
	}

	for _, authorizer := range tb.Authorizers {
		addSigner(authorizer)
	}

	return signers
}

// signerMap returns a mapping from address to signer index.
func (tb *TransactionBody) signerMap() map[Address]int {
	signers := make(map[Address]int)

	for i, signer := range tb.signerList() {
		signers[signer] = i
	}

	return signers
}

//SignPayload signs the transaction payload with the specified account key.
//
//The resulting signature is combined with the account address and key ID before
//being added to the transaction.
//
//This function returns an error if the signature cannot be generated.
func (tb *TransactionBody) SignPayload(address Address, keyID int, privateKey crypto.PrivateKey, hasher hash.Hasher) error {

	sig, err := privateKey.Sign(tb.PayloadMessage(), hasher)
	if err != nil {
		return fmt.Errorf("failed to sign transaction payload with given key: %w", err)
	}

	tb.AddPayloadSignature(address, keyID, sig)

	return nil
}

//SignEnvelope signs the full transaction (payload + payload signatures) with the specified account key.
//
//The resulting signature is combined with the account address and key ID before
//being added to the transaction.
//
//This function returns an error if the signature cannot be generated.
func (tb *TransactionBody) SignEnvelope(address Address, keyID int, privateKey crypto.PrivateKey, hasher hash.Hasher) error {

	sig, err := privateKey.Sign(tb.EnvelopeMessage(), hasher)
	if err != nil {
		return fmt.Errorf("failed to sign transaction envelope with given key: %w", err)
	}

	tb.AddEnvelopeSignature(address, keyID, sig)

	return nil
}

// AddPayloadSignature adds a payload signature to the transaction for the given address and key ID.
func (tb *TransactionBody) AddPayloadSignature(address Address, keyID int, sig []byte) *TransactionBody {
	s := tb.createSignature(address, keyID, sig)

	tb.PayloadSignatures = append(tb.PayloadSignatures, s)
	sort.Slice(tb.PayloadSignatures, compareSignatures(tb.PayloadSignatures))

	return tb
}

// AddEnvelopeSignature adds an envelope signature to the transaction for the given address and key ID.
func (tb *TransactionBody) AddEnvelopeSignature(address Address, keyID int, sig []byte) *TransactionBody {
	s := tb.createSignature(address, keyID, sig)

	tb.EnvelopeSignatures = append(tb.EnvelopeSignatures, s)
	sort.Slice(tb.EnvelopeSignatures, compareSignatures(tb.EnvelopeSignatures))

	return tb
}

func (tb *TransactionBody) createSignature(address Address, keyID int, sig []byte) TransactionSignature {
	signerIndex, signerExists := tb.signerMap()[address]
	if !signerExists {
		signerIndex = -1
	}

	return TransactionSignature{
		Address:     address,
		SignerIndex: signerIndex,
		KeyID:       keyID,
		Signature:   sig,
	}
}

func (tb *TransactionBody) PayloadMessage() []byte {
	temp := tb.payloadCanonicalForm()
	encoder := rlp.NewEncoder()
	return encoder.MustEncode(temp)
}

func (tb *TransactionBody) payloadCanonicalForm() interface{} {
	authorizers := make([][]byte, len(tb.Authorizers))
	for i, auth := range tb.Authorizers {
		authorizers[i] = auth.Bytes()
	}

	return struct {
		Script                    []byte
		ReferenceBlockID          []byte
		GasLimit                  uint64
		ProposalKeyAddress        []byte
		ProposalKeyID             uint64
		ProposalKeySequenceNumber uint64
		Payer                     []byte
		Authorizers               [][]byte
	}{
		tb.Script,
		tb.ReferenceBlockID[:],
		tb.GasLimit,
		tb.ProposalKey.Address.Bytes(),
		uint64(tb.ProposalKey.KeyID),
		tb.ProposalKey.SequenceNumber,
		tb.Payer.Bytes(),
		authorizers,
	}
}

// EnvelopeMessage returns the signable message for transaction envelope.
//
// This message is only signed by the payer account.
func (tb *TransactionBody) EnvelopeMessage() []byte {
	temp := tb.envelopeCanonicalForm()
	return encoding.DefaultEncoder.MustEncode(temp)
}

func (tb *TransactionBody) envelopeCanonicalForm() interface{} {
	return struct {
		Payload           interface{}
		PayloadSignatures interface{}
	}{
		tb.payloadCanonicalForm(),
		signaturesList(tb.PayloadSignatures).canonicalForm(),
	}
}

// Encode serializes the full transaction data including the payload and all signatures.
func (tb *TransactionBody) Encode() []byte {
	temp := struct {
		Payload            interface{}
		PayloadSignatures  interface{}
		EnvelopeSignatures interface{}
	}{
		tb.payloadCanonicalForm(),
		signaturesList(tb.PayloadSignatures).canonicalForm(),
		signaturesList(tb.EnvelopeSignatures).canonicalForm(),
	}

	encoder := rlp.NewEncoder()
	return encoder.MustEncode(temp)
=======
type signaturesList []TransactionSignature

func (s signaturesList) canonicalForm() interface{} {
	signatures := make([]interface{}, len(s))

	for i, signature := range s {
		signatures[i] = signature.canonicalForm()
	}

	return signatures
>>>>>>> e2d04b6d
}<|MERGE_RESOLUTION|>--- conflicted
+++ resolved
@@ -112,13 +112,6 @@
 	EndState         StateCommitment
 }
 
-<<<<<<< HEAD
-func (tx *Transaction) PayloadMessage() []byte {
-	body := tx.TransactionBody
-	temp := body.payloadCanonicalForm()
-	encoder := rlp.NewEncoder()
-	return encoder.MustEncode(temp)
-=======
 // MissingFields checks if a transaction is missing any required fields and returns those that are missing.
 func (tb *TransactionBody) MissingFields() []string {
 	// Required fields are Script, ReferenceBlockHash, Nonce, GasLimit, Payer
@@ -137,7 +130,6 @@
 	}
 
 	return missingFields
->>>>>>> e2d04b6d
 }
 
 // signerList returns a list of unique accounts required to sign this transaction.
@@ -178,8 +170,6 @@
 	return signers
 }
 
-<<<<<<< HEAD
-=======
 // signerMap returns a mapping from address to signer index.
 func (tb *TransactionBody) signerMap() map[Address]int {
 	signers := make(map[Address]int)
@@ -340,7 +330,6 @@
 	return MakeID(tx)
 }
 
->>>>>>> e2d04b6d
 func (tx *Transaction) String() string {
 	return fmt.Sprintf("Transaction %v submitted by %v (block %v)",
 		tx.ID(), tx.Payer.Hex(), tx.ReferenceBlockID)
@@ -383,15 +372,6 @@
 	return [...]string{"Unknown", "Script", "ReferenceBlockHash", "GasLimit", "Payer"}[f]
 }
 
-<<<<<<< HEAD
-// MissingFields checks if a transaction is missing any required fields and returns those that are missing.
-func (tb *TransactionBody) MissingFields() []string {
-	// Required fields are Script, ReferenceBlockHash, Nonce, GasLimit, Payer
-	missingFields := make([]string, 0)
-
-	if len(tb.Script) == 0 {
-		missingFields = append(missingFields, TransactionFieldScript.String())
-=======
 // A ProposalKey is the key that specifies the proposal key and sequence number for a transaction.
 type ProposalKey struct {
 	Address        Address
@@ -416,29 +396,27 @@
 		SignerIndex: uint(s.SignerIndex), // int is not RLP-serializable
 		KeyID:       uint(s.KeyID),       // int is not RLP-serializable
 		Signature:   s.Signature,
->>>>>>> e2d04b6d
-	}
-}
-
-<<<<<<< HEAD
-	if tb.ReferenceBlockID == ZeroID {
-		missingFields = append(missingFields, TransactionFieldRefBlockID.String())
-=======
+	}
+}
+
 func compareSignatures(signatures []TransactionSignature) func(i, j int) bool {
 	return func(i, j int) bool {
 		sigA := signatures[i]
 		sigB := signatures[j]
 		return sigA.SignerIndex < sigB.SignerIndex || sigA.KeyID < sigB.KeyID
->>>>>>> e2d04b6d
-	}
-}
-
-<<<<<<< HEAD
-	if tb.Payer == ZeroAddress {
-		missingFields = append(missingFields, TransactionFieldPayer.String())
-	}
-
-	return missingFields
+	}
+}
+
+type signaturesList []TransactionSignature
+
+func (s signaturesList) canonicalForm() interface{} {
+	signatures := make([]interface{}, len(s))
+
+	for i, signature := range s {
+		signatures[i] = signature.canonicalForm()
+	}
+
+	return signatures
 }
 
 // A ProposalKey is the key that specifies the proposal key and sequence number for a transaction.
@@ -672,16 +650,4 @@
 
 	encoder := rlp.NewEncoder()
 	return encoder.MustEncode(temp)
-=======
-type signaturesList []TransactionSignature
-
-func (s signaturesList) canonicalForm() interface{} {
-	signatures := make([]interface{}, len(s))
-
-	for i, signature := range s {
-		signatures[i] = signature.canonicalForm()
-	}
-
-	return signatures
->>>>>>> e2d04b6d
 }