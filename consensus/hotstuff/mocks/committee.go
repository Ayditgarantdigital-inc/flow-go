--- conflicted
+++ resolved
@@ -3,11 +3,7 @@
 package mocks
 
 import (
-<<<<<<< HEAD
-	crypto "github.com/dapperlabs/flow-go/crypto"
-=======
 	hotstuff "github.com/dapperlabs/flow-go/consensus/hotstuff"
->>>>>>> 5e32ecc2
 	flow "github.com/dapperlabs/flow-go/model/flow"
 
 	mock "github.com/stretchr/testify/mock"
@@ -18,18 +14,6 @@
 	mock.Mock
 }
 
-<<<<<<< HEAD
-// DKGGroupKey provides a mock function with given fields: blockID
-func (_m *Committee) DKGGroupKey(blockID flow.Identifier) (crypto.PublicKey, error) {
-	ret := _m.Called(blockID)
-
-	var r0 crypto.PublicKey
-	if rf, ok := ret.Get(0).(func(flow.Identifier) crypto.PublicKey); ok {
-		r0 = rf(blockID)
-	} else {
-		if ret.Get(0) != nil {
-			r0 = ret.Get(0).(crypto.PublicKey)
-=======
 // DKG provides a mock function with given fields: blockID
 func (_m *Committee) DKG(blockID flow.Identifier) (hotstuff.DKG, error) {
 	ret := _m.Called(blockID)
@@ -40,7 +24,6 @@
 	} else {
 		if ret.Get(0) != nil {
 			r0 = ret.Get(0).(hotstuff.DKG)
->>>>>>> 5e32ecc2
 		}
 	}
 
@@ -54,74 +37,6 @@
 	return r0, r1
 }
 
-<<<<<<< HEAD
-// DKGIndex provides a mock function with given fields: blockID, nodeID
-func (_m *Committee) DKGIndex(blockID flow.Identifier, nodeID flow.Identifier) (uint, error) {
-	ret := _m.Called(blockID, nodeID)
-
-	var r0 uint
-	if rf, ok := ret.Get(0).(func(flow.Identifier, flow.Identifier) uint); ok {
-		r0 = rf(blockID, nodeID)
-	} else {
-		r0 = ret.Get(0).(uint)
-	}
-
-	var r1 error
-	if rf, ok := ret.Get(1).(func(flow.Identifier, flow.Identifier) error); ok {
-		r1 = rf(blockID, nodeID)
-	} else {
-		r1 = ret.Error(1)
-	}
-
-	return r0, r1
-}
-
-// DKGKeyShare provides a mock function with given fields: blockID, nodeID
-func (_m *Committee) DKGKeyShare(blockID flow.Identifier, nodeID flow.Identifier) (crypto.PublicKey, error) {
-	ret := _m.Called(blockID, nodeID)
-
-	var r0 crypto.PublicKey
-	if rf, ok := ret.Get(0).(func(flow.Identifier, flow.Identifier) crypto.PublicKey); ok {
-		r0 = rf(blockID, nodeID)
-	} else {
-		if ret.Get(0) != nil {
-			r0 = ret.Get(0).(crypto.PublicKey)
-		}
-	}
-
-	var r1 error
-	if rf, ok := ret.Get(1).(func(flow.Identifier, flow.Identifier) error); ok {
-		r1 = rf(blockID, nodeID)
-	} else {
-		r1 = ret.Error(1)
-	}
-
-	return r0, r1
-}
-
-// DKGSize provides a mock function with given fields: blockID
-func (_m *Committee) DKGSize(blockID flow.Identifier) (uint, error) {
-	ret := _m.Called(blockID)
-
-	var r0 uint
-	if rf, ok := ret.Get(0).(func(flow.Identifier) uint); ok {
-		r0 = rf(blockID)
-	} else {
-		r0 = ret.Get(0).(uint)
-	}
-
-	var r1 error
-	if rf, ok := ret.Get(1).(func(flow.Identifier) error); ok {
-		r1 = rf(blockID)
-	} else {
-		r1 = ret.Error(1)
-	}
-
-	return r0, r1
-}
-
-=======
->>>>>>> 5e32ecc2
 // Identities provides a mock function with given fields: blockID, selector
 func (_m *Committee) Identities(blockID flow.Identifier, selector flow.IdentityFilter) (flow.IdentityList, error) {
 	ret := _m.Called(blockID, selector)
