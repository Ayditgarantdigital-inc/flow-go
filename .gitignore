--- conflicted
+++ resolved
@@ -12,9 +12,6 @@
 bamboo
 bamboo.mnemonic
 
-<<<<<<< HEAD
 # IDE related files
 .vscode
-=======
-.idea
->>>>>>> ad4fd8b0
+.idea