--- conflicted
+++ resolved
@@ -94,11 +94,7 @@
 
 	select {
 	case <-c:
-<<<<<<< HEAD
-	case <-time.After(3 * time.Second):
-=======
 	case <-time.After(2 * time.Second):
->>>>>>> a79ed366
 		assert.Fail(m.Suite.T(), "test timed out on broadcast dissemination")
 	}
 
