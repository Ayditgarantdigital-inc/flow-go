package test

import (
	"fmt"
	"os"
	"strconv"
	"strings"
	"sync"
	"testing"
	"time"

	"github.com/rs/zerolog"
	"github.com/rs/zerolog/log"
	"github.com/stretchr/testify/assert"
	"github.com/stretchr/testify/require"
	"github.com/stretchr/testify/suite"

	"github.com/dapperlabs/flow-go/model/flow"
	"github.com/dapperlabs/flow-go/model/libp2p/message"
	"github.com/dapperlabs/flow-go/network/gossip/libp2p"
)

// MeshNetTestSuite evaluates the message delivery functionality for the overlay
// of engines over a complete graph
type MeshNetTestSuite struct {
	suite.Suite
	nets []*libp2p.Network    // used to keep track of the networks
	mws  []*libp2p.Middleware // used to keep track of the middlewares associated with networks
	ids  []flow.Identity      // used to keep track of the identifiers associated with networks
}

// TestMeshNetTestSuite runs all tests in this test suit
func TestMeshNetTestSuite(t *testing.T) {
	suite.Run(t, new(MeshNetTestSuite))
}

// SetupTest is executed prior to each test in this test suit
// it creates and initializes a set of network instances
func (m *MeshNetTestSuite) SetupTest() {
	// defines total number of nodes in our network
	const count = 10
	const cacheSize = 100
	//golog.SetAllLoggers(gologging.INFO)

	m.ids = CreateIDs(count)

	logger := log.Output(zerolog.ConsoleWriter{Out: os.Stderr}).With().Caller().Logger()
	mws, err := CreateMiddleware(logger, m.ids)
	require.NoError(m.Suite.T(), err)
	m.mws = mws

<<<<<<< HEAD
	netMap, err := CreateNetworks(m.mws, m.ids, cashSize, false)
=======
	nets, err := CreateNetworks(logger, m.mws, m.ids, cacheSize, false)
>>>>>>> b947eb6d
	require.NoError(m.Suite.T(), err)

	// converts net map to slice
	nets := make([]*libp2p.Network, 0)
	for _, net := range netMap {
		nets = append(nets, net)
	}
	m.nets = nets

	// allows nodes to find each other
	time.Sleep(5 * time.Second)
}

// TearDownTest closes the networks within a specified timeout
func (s *MeshNetTestSuite) TearDownTest() {
	for _, net := range s.nets {
		select {
		// closes the network
		case <-net.Done():
			continue
		case <-time.After(3 * time.Second):
			s.Suite.Fail("could not stop the network")
		}
	}
}

// TestAllToAll creates a complete mesh of the engines
// each engine x then sends a "hello from node x" to other engines
// it evaluates the correctness of message delivery as well as content of the message
func (m *MeshNetTestSuite) TestAllToAll() {
	// creating engines
	count := len(m.nets)
	engs := make([]*MeshEngine, 0)
	wg := sync.WaitGroup{}

	// log[i][j] keeps the message that node i sends to node j
	log := make(map[int][]string)
	for i := range m.nets {
		eng := NewMeshEngine(m.Suite.T(), m.nets[i], count-1, 1)
		engs = append(engs, eng)
		log[i] = make([]string, 0)
	}

	// Each node broadcasting a message to all others
	for i := range m.nets {
		event := &message.Echo{
			Text: fmt.Sprintf("hello from node %v", i),
		}
		require.NoError(m.Suite.T(), engs[i].con.Submit(event, Identifiers(m.ids)...))
		wg.Add(count - 1)
	}

	// fires a goroutine for each engine that listens to incoming messages
	for i := range m.nets {
		go func(e *MeshEngine) {
			for x := 0; x < count-1; x++ {
				<-e.received
				wg.Done()
			}
		}(engs[i])
	}

	c := make(chan struct{})
	go func() {
		wg.Wait()
		c <- struct{}{}
	}()

	select {
	case <-c:
	case <-time.After(10 * time.Second):
		assert.Fail(m.Suite.T(), "test timed out on broadcast dissemination")
	}

	// evaluates that all messages are received
	for index, e := range engs {
		// confirms the number of received messages at each node
		if len(e.event) != (count - 1) {
			assert.Fail(m.Suite.T(),
				fmt.Sprintf("Message reception mismatch at node %v. Expected: %v, Got: %v", index, count-1, len(e.event)))
		}

		// extracts failed messages
		receivedIndices, err := extractSenderID(count, e.event, "hello from node")
		require.NoError(m.Suite.T(), err)

		for j := 0; j < count; j++ {
			// evaluates self-gossip
			if j == index {
				assert.False(m.Suite.T(), (receivedIndices)[index], fmt.Sprintf("self gossiped for node %v detected", index))
			}
			// evaluates content
			if !(receivedIndices)[j] {
				assert.False(m.Suite.T(), (receivedIndices)[index],
					fmt.Sprintf("Message not found in node #%v's messages. Expected: Message from node %v. Got: No message", index, j))
			}
		}
	}
}

// extractSenderID returns a bool array with the index i true if there is a message from node i in the provided messages.
// enginesNum is the number of engines
// events is the channel of received events
// expectedMsgTxt is the common prefix among all the messages that we expect to receive, for example
// we expect to receive "hello from node x" in this test, and then expectedMsgTxt is "hello form node"
func extractSenderID(enginesNum int, events chan interface{}, expectedMsgTxt string) ([]bool, error) {
	indices := make([]bool, enginesNum)
	expectedMsgSize := len(expectedMsgTxt)
	for i := 0; i < enginesNum-1; i++ {
		var event interface{}
		select {
		case event = <-events:
		default:
			continue
		}
		echo := event.(*message.Echo)
		msg := echo.Text
		if len(msg) < expectedMsgSize {
			return nil, fmt.Errorf("invalid message format")
		}
		senderIndex := msg[expectedMsgSize:]
		senderIndex = strings.TrimLeft(senderIndex, " ")
		nodeID, err := strconv.Atoi(senderIndex)
		if err != nil {
			return nil, fmt.Errorf("could not extract the node id from: %v", msg)
		}

		if indices[nodeID] {
			return nil, fmt.Errorf("duplicate message reception: %v", msg)
		}

		if msg == fmt.Sprintf("%s %v", expectedMsgTxt, nodeID) {
			indices[nodeID] = true
		}
	}
	return indices, nil
}<|MERGE_RESOLUTION|>--- conflicted
+++ resolved
@@ -49,11 +49,7 @@
 	require.NoError(m.Suite.T(), err)
 	m.mws = mws
 
-<<<<<<< HEAD
-	netMap, err := CreateNetworks(m.mws, m.ids, cashSize, false)
-=======
 	nets, err := CreateNetworks(logger, m.mws, m.ids, cacheSize, false)
->>>>>>> b947eb6d
 	require.NoError(m.Suite.T(), err)
 
 	// converts net map to slice
