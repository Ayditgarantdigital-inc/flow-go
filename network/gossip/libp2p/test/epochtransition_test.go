package test

import (
	"fmt"
	"math/rand"
	"os"
	"sync"
	"testing"
	"time"

	golog "github.com/ipfs/go-log"
	"github.com/rs/zerolog"
	"github.com/stretchr/testify/assert"
	testifymock "github.com/stretchr/testify/mock"
	"github.com/stretchr/testify/require"
	"github.com/stretchr/testify/suite"

	"github.com/onflow/flow-go/model/flow"
	"github.com/onflow/flow-go/model/flow/filter"
	"github.com/onflow/flow-go/model/libp2p/message"
	"github.com/onflow/flow-go/network/gossip/libp2p"
	protocol "github.com/onflow/flow-go/state/protocol/mock"
	"github.com/onflow/flow-go/utils/unittest"
)

// MutableIdentityTableSuite tests that the networking layer responds correctly
// to changes to the identity table. When nodes are added, we should update our
// topology and accept connections from these new nodes. When nodes are removed
// or ejected we should update our topology and restrict connections from these
// nodes.
type MutableIdentityTableSuite struct {
	suite.Suite
	ConduitWrapper
	nets         []*libp2p.Network
	mws          []*libp2p.Middleware
	idRefreshers []*libp2p.NodeIDRefresher
	engines      []*MeshEngine
	state        *protocol.ReadOnlyState
	snapshot     *protocol.Snapshot
	ids          flow.IdentityList
	logger       zerolog.Logger
}

func TestEpochTransitionTestSuite(t *testing.T) {
	suite.Run(t, new(MutableIdentityTableSuite))
}

<<<<<<< HEAD
func (suite *EpochTransitionTestSuite) SetupTest() {
=======
func (ts *MutableIdentityTableSuite) SetupTest() {
>>>>>>> 0fb94c1c
	rand.Seed(time.Now().UnixNano())
	nodeCount := 10
	suite.logger = zerolog.New(os.Stderr).Level(zerolog.ErrorLevel)
	golog.SetAllLoggers(golog.LevelError)

	// create ids
	ids, mws := GenerateIDsAndMiddlewares(suite.T(), nodeCount, !DryRun, suite.logger)
	suite.ids = ids
	suite.mws = mws

<<<<<<< HEAD
	// setup current epoch
	suite.currentEpoch = 0
	suite.currentEpochPhase = flow.EpochPhaseStaking
	suite.epochQuery = mocks.NewEpochQuery(suite.T(), suite.currentEpoch)
	suite.addEpoch(suite.currentEpoch, suite.ids)

	// setup state related mocks
	suite.state = new(protocol.ReadOnlyState)
	suite.snapshot = new(protocol.Snapshot)
	suite.snapshot.On("Identities", testifymock.Anything).Return(ids, nil)
	suite.snapshot.On("Epochs").Return(suite.epochQuery)
	suite.snapshot.On("Phase").Return(
		func() flow.EpochPhase { return suite.currentEpochPhase },
		func() error { return nil },
	)
	suite.state.On("Final").Return(suite.snapshot, nil)

	// all nodes use the same state mock
	states := make([]*protocol.ReadOnlyState, nodeCount)
	for i := 0; i < nodeCount; i++ {
		states[i] = suite.state
	}

=======
	// setup state related mocks
	final := unittest.BlockHeaderFixture()
	ts.state = new(protocol.ReadOnlyState)
	ts.snapshot = new(protocol.Snapshot)
	ts.snapshot.On("Head").Return(&final, nil)
	ts.snapshot.On("Phase").Return(flow.EpochPhaseCommitted, nil)
	ts.snapshot.On("Identities", testifymock.Anything).Return(
		func(flow.IdentityFilter) flow.IdentityList { return ts.ids },
		func(flow.IdentityFilter) error { return nil })
	ts.state.On("Final").Return(ts.snapshot, nil)

>>>>>>> 0fb94c1c
	// create networks using the mocked state and default topology
	sms := GenerateSubscriptionManagers(suite.T(), mws)
	nets := GenerateNetworks(suite.T(), suite.logger, ids, mws, 100, nil, sms, !DryRun)
	suite.nets = nets

	// generate the refreshers
	suite.idRefreshers = suite.generateNodeIDRefreshers(nets)

	// generate the engines
	suite.engines = GenerateEngines(suite.T(), nets)
}

// TearDownTest closes the networks within a specified timeout
<<<<<<< HEAD
func (suite *EpochTransitionTestSuite) TearDownTest() {
	stopNetworks(suite.T(), suite.nets, 3*time.Second)
}

// TestNewNodeAdded tests that an additional node in the next epoch gets connected to other nodes and can exchange messages
// in the current epoch
func (suite *EpochTransitionTestSuite) TestNewNodeAdded() {
	// create the id, middleware and network for a new node
	ids, mws, nets := GenerateIDsMiddlewaresNetworks(suite.T(), 1, suite.logger, 100, nil, !DryRun)
	newMiddleware := mws[0]

	newIDs := append(suite.ids, ids...)
=======
func (ts *MutableIdentityTableSuite) TearDownTest() {
	for _, net := range ts.nets {
		select {
		// closes the network
		case <-net.Done():
			continue
		case <-time.After(3 * time.Second):
			ts.Suite.Fail("could not stop the network")
		}
	}
}

// TestNewNodeAdded tests that when a new node is added to the identity list
// (ie. as a result of a EpochSetup event) that it can connect to the network.
func (ts *MutableIdentityTableSuite) TestNewNodeAdded() {

	// create the id, middleware and network for a new node
	ids, mws, nets := generateIDsMiddlewaresNetworks(ts.T(), 1, ts.logger, 100, nil, false)
	newID := ids[0]
	ts.nets = append(ts.nets, nets[0])
	newMiddleware := mws[0]

	newIDs := append(ts.ids, ids...)
	ts.ids = newIDs
>>>>>>> 0fb94c1c

	// create a new refresher
	newIDRefresher := suite.generateNodeIDRefreshers(nets)
	newIDRefreshers := append(suite.idRefreshers, newIDRefresher...)

	// create the engine for the new node
	newEngine := GenerateEngines(suite.T(), nets)
	newEngines := append(suite.engines, newEngine...)

<<<<<<< HEAD
	// update epoch query mock to return new IDs for the next epoch
	nextEpoch := suite.currentEpoch + 1
	suite.addEpoch(nextEpoch, newIDs)

	// adjust the epoch phase
	suite.currentEpochPhase = flow.EpochPhaseSetup

	// trigger an epoch phase change for all networks going from flow.EpochPhaseStaking to flow.EpochPhaseSetup
=======
	// trigger the identity table change event
>>>>>>> 0fb94c1c
	for _, n := range newIDRefreshers {
		n.OnIdentityTableChanged()
	}

	// check if the new node has sufficient connections with the existing nodes
	// if it does, then it has been inducted successfully in the network
<<<<<<< HEAD
	checkConnectivity(suite.T(), newMiddleware, ids)
=======
	checkConnectivity(ts.T(), newMiddleware, newIDs.Filter(filter.Not(filter.HasNodeID(newID.NodeID))))
>>>>>>> 0fb94c1c

	// check that all the engines on this new epoch can talk to each other
	sendMessagesAndVerify(suite.T(), newIDs, newEngines, suite.Publish)
}

<<<<<<< HEAD
// TestNodeRemoved tests that a node that is removed in the next epoch remains connected for the current epoch
func (suite *EpochTransitionTestSuite) TestNodeRemoved() {
	// choose a random node to remove
	removeIndex := rand.Intn(len(suite.ids))
	removedID := suite.ids[removeIndex]
	removedMW := suite.mws[removeIndex]

	// remove the identity at that index from the ids
	newIDs := suite.ids.Filter(filter.Not(filter.HasNodeID(removedID.NodeID)))

	// update epoch query mock to return new IDs for the next epoch
	nextEpoch := suite.currentEpoch + 1
	suite.addEpoch(nextEpoch, newIDs)

	// adjust the epoch phase
	suite.currentEpochPhase = flow.EpochPhaseSetup

	// trigger an epoch phase change for all nodes
	// from flow.EpochPhaseStaking to flow.EpochPhaseSetup
	for _, n := range suite.idRefreshers {
		n.EpochSetupPhaseStarted(nextEpoch, nil)
	}

	// check if the evicted node still has sufficient connections with the existing nodes
	checkConnectivity(suite.T(), removedMW, newIDs)

	// check that all the engines on this new epoch can still talk to each other
	sendMessagesAndVerify(suite.T(), suite.ids, suite.engines, suite.Publish)
=======
// TestNodeRemoved tests that when an existing node is removed from the identity
// list (ie. as a result of an ejection or transition into an epoch where that node
// has un-staked) that it cannot connect to the network.
func (ts *MutableIdentityTableSuite) TestNodeRemoved() {

	// choose a random node to remove
	removeIndex := rand.Intn(len(ts.ids))
	removedID := ts.ids[removeIndex]

	// remove the identity at that index from the ids
	newIDs := ts.ids.Filter(filter.Not(filter.HasNodeID(removedID.NodeID)))
	ts.ids = newIDs

	// create a list of engines except for the removed node
	var newEngines []*MeshEngine
	for i, eng := range ts.engines {
		if i == removeIndex {
			continue
		}
		newEngines = append(newEngines, eng)
	}

	// trigger an epoch phase change for all nodes
	// from flow.EpochPhaseStaking to flow.EpochPhaseSetup
	for _, n := range ts.idRefreshers {
		n.OnIdentityTableChanged()
	}

	// check that all remaining engines can still talk to each other
	sendMessagesAndVerify(ts.T(), newIDs, newEngines, ts.Publish)

	// TODO check that messages to/from evicted node are not delivered
>>>>>>> 0fb94c1c
}

// checkConnectivity checks that the middleware of a node is directly connected
// to at least half of the other nodes.
func checkConnectivity(t *testing.T, mw *libp2p.Middleware, ids flow.IdentityList) {
	threshold := len(ids) / 2
	assert.Eventually(t, func() bool {
		connections := 0
		for _, id := range ids {
			connected, err := mw.IsConnected(*id)
			require.NoError(t, err)
			if connected {
				connections++
			}
		}
		return connections >= threshold
	}, 5*time.Second, time.Millisecond*100)
}

// sendMessagesAndVerify sends a message from each engine to the other engines
// and verifies that all the messages are delivered.
func sendMessagesAndVerify(t *testing.T, ids flow.IdentityList, engs []*MeshEngine, send ConduitSendWrapperFunc) {

	// allows nodes to find each other in case of Multicast and Publish
	optionalSleep(send)

	count := len(engs)
	expectedMsgCnt := count - 1

	// each node broadcasting a message to all others
	for i, eng := range engs {
		event := &message.TestMessage{
			Text: fmt.Sprintf("hello from node %d", i),
		}
		others := ids.Filter(filter.Not(filter.HasNodeID(ids[i].NodeID))).NodeIDs()
		require.NoError(t, send(event, eng.con, others...))
	}

	wg := sync.WaitGroup{}
	// fires a goroutine for each engine to listen to incoming messages
	for i := range engs {
		wg.Add(expectedMsgCnt)
		go func(e *MeshEngine) {
			for x := 0; x < expectedMsgCnt; x++ {
				<-e.received
				wg.Done()
			}
		}(engs[i])
	}

	unittest.AssertReturnsBefore(t, wg.Wait, 5*time.Second)
}

<<<<<<< HEAD
// addEpoch adds an epoch with the given counter.
func (suite *EpochTransitionTestSuite) addEpoch(counter uint64, ids flow.IdentityList) {
	epoch := new(protocol.Epoch)
	epoch.On("InitialIdentities").Return(ids, nil)
	epoch.On("Counter").Return(counter, nil)
	suite.epochQuery.Add(epoch)
}

func (suite *EpochTransitionTestSuite) generateNodeIDRefreshers(nets []*libp2p.Network) []*libp2p.NodeIDRefresher {
=======
func (ts *MutableIdentityTableSuite) generateNodeIDRefreshers(nets []*libp2p.Network) []*libp2p.NodeIDRefresher {
>>>>>>> 0fb94c1c
	refreshers := make([]*libp2p.NodeIDRefresher, len(nets))
	for i, net := range nets {
		refreshers[i] = libp2p.NewNodeIDRefresher(suite.logger, suite.state, net.SetIDs)
	}
	return refreshers
}<|MERGE_RESOLUTION|>--- conflicted
+++ resolved
@@ -45,11 +45,7 @@
 	suite.Run(t, new(MutableIdentityTableSuite))
 }
 
-<<<<<<< HEAD
-func (suite *EpochTransitionTestSuite) SetupTest() {
-=======
 func (ts *MutableIdentityTableSuite) SetupTest() {
->>>>>>> 0fb94c1c
 	rand.Seed(time.Now().UnixNano())
 	nodeCount := 10
 	suite.logger = zerolog.New(os.Stderr).Level(zerolog.ErrorLevel)
@@ -60,31 +56,6 @@
 	suite.ids = ids
 	suite.mws = mws
 
-<<<<<<< HEAD
-	// setup current epoch
-	suite.currentEpoch = 0
-	suite.currentEpochPhase = flow.EpochPhaseStaking
-	suite.epochQuery = mocks.NewEpochQuery(suite.T(), suite.currentEpoch)
-	suite.addEpoch(suite.currentEpoch, suite.ids)
-
-	// setup state related mocks
-	suite.state = new(protocol.ReadOnlyState)
-	suite.snapshot = new(protocol.Snapshot)
-	suite.snapshot.On("Identities", testifymock.Anything).Return(ids, nil)
-	suite.snapshot.On("Epochs").Return(suite.epochQuery)
-	suite.snapshot.On("Phase").Return(
-		func() flow.EpochPhase { return suite.currentEpochPhase },
-		func() error { return nil },
-	)
-	suite.state.On("Final").Return(suite.snapshot, nil)
-
-	// all nodes use the same state mock
-	states := make([]*protocol.ReadOnlyState, nodeCount)
-	for i := 0; i < nodeCount; i++ {
-		states[i] = suite.state
-	}
-
-=======
 	// setup state related mocks
 	final := unittest.BlockHeaderFixture()
 	ts.state = new(protocol.ReadOnlyState)
@@ -96,7 +67,12 @@
 		func(flow.IdentityFilter) error { return nil })
 	ts.state.On("Final").Return(ts.snapshot, nil)
 
->>>>>>> 0fb94c1c
+	// all nodes use the same state mock
+	states := make([]*protocol.ReadOnlyState, nodeCount)
+	for i := 0; i < nodeCount; i++ {
+		states[i] = suite.state
+	}
+
 	// create networks using the mocked state and default topology
 	sms := GenerateSubscriptionManagers(suite.T(), mws)
 	nets := GenerateNetworks(suite.T(), suite.logger, ids, mws, 100, nil, sms, !DryRun)
@@ -110,20 +86,8 @@
 }
 
 // TearDownTest closes the networks within a specified timeout
-<<<<<<< HEAD
 func (suite *EpochTransitionTestSuite) TearDownTest() {
 	stopNetworks(suite.T(), suite.nets, 3*time.Second)
-}
-
-// TestNewNodeAdded tests that an additional node in the next epoch gets connected to other nodes and can exchange messages
-// in the current epoch
-func (suite *EpochTransitionTestSuite) TestNewNodeAdded() {
-	// create the id, middleware and network for a new node
-	ids, mws, nets := GenerateIDsMiddlewaresNetworks(suite.T(), 1, suite.logger, 100, nil, !DryRun)
-	newMiddleware := mws[0]
-
-	newIDs := append(suite.ids, ids...)
-=======
 func (ts *MutableIdentityTableSuite) TearDownTest() {
 	for _, net := range ts.nets {
 		select {
@@ -136,19 +100,23 @@
 	}
 }
 
+// TestNewNodeAdded tests that an additional node in the next epoch gets connected to other nodes and can exchange messages
+// in the current epoch
+func (suite *EpochTransitionTestSuite) TestNewNodeAdded() {
 // TestNewNodeAdded tests that when a new node is added to the identity list
 // (ie. as a result of a EpochSetup event) that it can connect to the network.
 func (ts *MutableIdentityTableSuite) TestNewNodeAdded() {
 
 	// create the id, middleware and network for a new node
+	ids, mws, nets := GenerateIDsMiddlewaresNetworks(suite.T(), 1, suite.logger, 100, nil, !DryRun)
 	ids, mws, nets := generateIDsMiddlewaresNetworks(ts.T(), 1, ts.logger, 100, nil, false)
 	newID := ids[0]
 	ts.nets = append(ts.nets, nets[0])
 	newMiddleware := mws[0]
 
+	newIDs := append(suite.ids, ids...)
 	newIDs := append(ts.ids, ids...)
 	ts.ids = newIDs
->>>>>>> 0fb94c1c
 
 	// create a new refresher
 	newIDRefresher := suite.generateNodeIDRefreshers(nets)
@@ -158,64 +126,19 @@
 	newEngine := GenerateEngines(suite.T(), nets)
 	newEngines := append(suite.engines, newEngine...)
 
-<<<<<<< HEAD
-	// update epoch query mock to return new IDs for the next epoch
-	nextEpoch := suite.currentEpoch + 1
-	suite.addEpoch(nextEpoch, newIDs)
-
-	// adjust the epoch phase
-	suite.currentEpochPhase = flow.EpochPhaseSetup
-
-	// trigger an epoch phase change for all networks going from flow.EpochPhaseStaking to flow.EpochPhaseSetup
-=======
 	// trigger the identity table change event
->>>>>>> 0fb94c1c
 	for _, n := range newIDRefreshers {
 		n.OnIdentityTableChanged()
 	}
 
 	// check if the new node has sufficient connections with the existing nodes
 	// if it does, then it has been inducted successfully in the network
-<<<<<<< HEAD
-	checkConnectivity(suite.T(), newMiddleware, ids)
-=======
 	checkConnectivity(ts.T(), newMiddleware, newIDs.Filter(filter.Not(filter.HasNodeID(newID.NodeID))))
->>>>>>> 0fb94c1c
 
 	// check that all the engines on this new epoch can talk to each other
 	sendMessagesAndVerify(suite.T(), newIDs, newEngines, suite.Publish)
 }
 
-<<<<<<< HEAD
-// TestNodeRemoved tests that a node that is removed in the next epoch remains connected for the current epoch
-func (suite *EpochTransitionTestSuite) TestNodeRemoved() {
-	// choose a random node to remove
-	removeIndex := rand.Intn(len(suite.ids))
-	removedID := suite.ids[removeIndex]
-	removedMW := suite.mws[removeIndex]
-
-	// remove the identity at that index from the ids
-	newIDs := suite.ids.Filter(filter.Not(filter.HasNodeID(removedID.NodeID)))
-
-	// update epoch query mock to return new IDs for the next epoch
-	nextEpoch := suite.currentEpoch + 1
-	suite.addEpoch(nextEpoch, newIDs)
-
-	// adjust the epoch phase
-	suite.currentEpochPhase = flow.EpochPhaseSetup
-
-	// trigger an epoch phase change for all nodes
-	// from flow.EpochPhaseStaking to flow.EpochPhaseSetup
-	for _, n := range suite.idRefreshers {
-		n.EpochSetupPhaseStarted(nextEpoch, nil)
-	}
-
-	// check if the evicted node still has sufficient connections with the existing nodes
-	checkConnectivity(suite.T(), removedMW, newIDs)
-
-	// check that all the engines on this new epoch can still talk to each other
-	sendMessagesAndVerify(suite.T(), suite.ids, suite.engines, suite.Publish)
-=======
 // TestNodeRemoved tests that when an existing node is removed from the identity
 // list (ie. as a result of an ejection or transition into an epoch where that node
 // has un-staked) that it cannot connect to the network.
@@ -248,7 +171,6 @@
 	sendMessagesAndVerify(ts.T(), newIDs, newEngines, ts.Publish)
 
 	// TODO check that messages to/from evicted node are not delivered
->>>>>>> 0fb94c1c
 }
 
 // checkConnectivity checks that the middleware of a node is directly connected
@@ -302,7 +224,6 @@
 	unittest.AssertReturnsBefore(t, wg.Wait, 5*time.Second)
 }
 
-<<<<<<< HEAD
 // addEpoch adds an epoch with the given counter.
 func (suite *EpochTransitionTestSuite) addEpoch(counter uint64, ids flow.IdentityList) {
 	epoch := new(protocol.Epoch)
@@ -312,9 +233,7 @@
 }
 
 func (suite *EpochTransitionTestSuite) generateNodeIDRefreshers(nets []*libp2p.Network) []*libp2p.NodeIDRefresher {
-=======
 func (ts *MutableIdentityTableSuite) generateNodeIDRefreshers(nets []*libp2p.Network) []*libp2p.NodeIDRefresher {
->>>>>>> 0fb94c1c
 	refreshers := make([]*libp2p.NodeIDRefresher, len(nets))
 	for i, net := range nets {
 		refreshers[i] = libp2p.NewNodeIDRefresher(suite.logger, suite.state, net.SetIDs)
