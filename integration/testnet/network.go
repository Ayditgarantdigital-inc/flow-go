--- conflicted
+++ resolved
@@ -6,12 +6,9 @@
 	"io/ioutil"
 	"os"
 	"path/filepath"
-<<<<<<< HEAD
+	"sort"
 	"strconv"
 	"strings"
-=======
-	"sort"
->>>>>>> 6d4bbe5e
 	"testing"
 
 	"github.com/docker/docker/api/types/container"
