--- conflicted
+++ resolved
@@ -470,8 +470,6 @@
 	}
 }
 
-<<<<<<< HEAD
-=======
 // CompleteIdentitySet takes a number of identities and completes the missing roles.
 func CompleteIdentitySet(identities ...*flow.Identity) flow.IdentityList {
 	required := map[flow.Role]struct{}{
@@ -489,7 +487,6 @@
 	return identities
 }
 
->>>>>>> c5fc69ff
 // IdentityListFixture returns a list of node identity objects. The identities
 // can be customized (ie. set their role) by passing in a function that modifies
 // the input identities as required.
