package unittest

import (
	"fmt"
	"math/rand"
	"time"

	"github.com/dapperlabs/flow-go/crypto"
	"github.com/dapperlabs/flow-go/engine/verification"
	"github.com/dapperlabs/flow-go/model/cluster"
	"github.com/dapperlabs/flow-go/model/flow"
	"github.com/dapperlabs/flow-go/module/mempool/entity"
)

func AddressFixture() flow.Address {
	return flow.RootAddress
}

func AccountSignatureFixture() flow.AccountSignature {
	return flow.AccountSignature{
		Account:   AddressFixture(),
		Signature: []byte{1, 2, 3, 4},
	}
}

func BlockFixture() flow.Block {
	header := BlockHeaderFixture()
	return BlockWithParentFixture(&header)
}

func BlockWithParentFixture(parent *flow.Header) flow.Block {
	payload := flow.Payload{
		Identities: IdentityListFixture(32),
		Guarantees: CollectionGuaranteesFixture(16),
	}
	header := BlockHeaderWithParentFixture(parent)
	header.PayloadHash = payload.Hash()
	return flow.Block{
		Header:  header,
		Payload: payload,
	}
}

func BlockHeaderFixture() flow.Header {
	return BlockHeaderWithParentFixture(&flow.Header{
		ParentID: IdentifierFixture(),
		Height:   0,
	})
}

func BlockHeaderWithParentFixture(parent *flow.Header) flow.Header {
	return flow.Header{
		ParentID: parent.ID(),
		View:     rand.Uint64(),
		Height:   parent.Height + 1,
	}
}

// BlockWithParent creates a new block that is valid
// with respect to the given parent block.
func BlockWithParent(parent *flow.Block) flow.Block {
	payload := flow.Payload{
		Identities: IdentityListFixture(32),
		Guarantees: CollectionGuaranteesFixture(16),
	}

	header := BlockHeaderFixture()
	header.View = parent.View + 1
	header.ChainID = parent.ChainID
	header.Timestamp = time.Now()
	header.ParentID = parent.ID()
	header.PayloadHash = payload.Hash()

	return flow.Block{
		Header:  header,
		Payload: payload,
	}
}

func SealFixture() flow.Seal {
	return flow.Seal{
		BlockID:       IdentifierFixture(),
		PreviousState: StateCommitmentFixture(),
		FinalState:    StateCommitmentFixture(),
		Signature:     SignatureFixture(),
	}
}

func ClusterBlockFixture() cluster.Block {
	payload := cluster.Payload{
		Collection: flow.LightCollection{
			Transactions: []flow.Identifier{IdentifierFixture()},
		},
	}
	header := BlockHeaderFixture()
	header.PayloadHash = payload.Hash()
	return cluster.Block{
		Header:  header,
		Payload: payload,
	}
}

// ClusterBlockWithParent creates a new cluster consensus block that is valid
// with respect to the given parent block.
func ClusterBlockWithParent(parent *cluster.Block) cluster.Block {
	payload := cluster.Payload{
		Collection: flow.LightCollection{
			Transactions: []flow.Identifier{IdentifierFixture()},
		},
	}

	header := BlockHeaderFixture()
	header.Height = parent.Height + 1
	header.View = parent.View + 1
	header.ChainID = parent.ChainID
	header.Timestamp = time.Now()
	header.ParentID = parent.ID()
	header.PayloadHash = payload.Hash()

	block := cluster.Block{
		Header:  header,
		Payload: payload,
	}

	return block
}

func CollectionGuaranteeFixture() *flow.CollectionGuarantee {
	return &flow.CollectionGuarantee{
		CollectionID: IdentifierFixture(),
		Signatures:   SignaturesFixture(16),
	}
}

func CollectionGuaranteesFixture(n int) []*flow.CollectionGuarantee {
	ret := make([]*flow.CollectionGuarantee, 0, n)
	for i := 1; i <= n; i++ {
		cg := flow.CollectionGuarantee{
			CollectionID: flow.Identifier{byte(i)},
			Signatures:   []crypto.Signature{[]byte(fmt.Sprintf("signature %d A", i)), []byte(fmt.Sprintf("signature %d B", i))},
		}
		ret = append(ret, &cg)
	}
	return ret
}

func CollectionFixture(n int) flow.Collection {
	transactions := make([]*flow.TransactionBody, 0, n)

	for i := 0; i < n; i++ {
		tx := TransactionFixture()
		transactions = append(transactions, &tx.TransactionBody)
	}

	return flow.Collection{Transactions: transactions}
}

func ExecutionReceiptFixture() *flow.ExecutionReceipt {
	return &flow.ExecutionReceipt{
		ExecutorID:        IdentifierFixture(),
		ExecutionResult:   *ExecutionResultFixture(),
		Spocks:            nil,
		ExecutorSignature: SignatureFixture(),
	}
}

func CompleteCollectionFixture() *entity.CompleteCollection {
	txBody := TransactionBodyFixture()
	return &entity.CompleteCollection{
		Guarantee: &flow.CollectionGuarantee{
			CollectionID: flow.Collection{Transactions: []*flow.TransactionBody{&txBody}}.ID(),
			Signatures:   SignaturesFixture(16),
		},
		Transactions: []*flow.TransactionBody{&txBody},
	}
}

func ExecutableBlockFixture(collections int) *entity.ExecutableBlock {

<<<<<<< HEAD
	header := BlockHeaderFixture()
	return CompleteBlockFixtureWithParent(collections, &header)
}

func CompleteBlockFixtureWithParent(collections int, parent *flow.Header) *entity.ExecutableBlock {
=======
	return ExecutableBlockFixtureWithParent(collections, IdentifierFixture())
}

func ExecutableBlockFixtureWithParent(collections int, parentID flow.Identifier) *entity.ExecutableBlock {
>>>>>>> db3a40a3

	completeCollections := make(map[flow.Identifier]*entity.CompleteCollection, collections)
	block := BlockWithParentFixture(parent)
	block.Guarantees = nil

	for i := 0; i < collections; i++ {
		completeCollection := CompleteCollectionFixture()
		block.Guarantees = append(block.Guarantees, completeCollection.Guarantee)
		completeCollections[completeCollection.Guarantee.CollectionID] = completeCollection
	}

	block.PayloadHash = block.Payload.Hash()

	return &entity.ExecutableBlock{
		Block:               &block,
		CompleteCollections: completeCollections,
	}
}

<<<<<<< HEAD
=======
func ComputationResultFixture(n int) *execution.ComputationResult {
	stateViews := make([]*state.View, n)
	for i := 0; i < n; i++ {
		stateViews[i] = StateViewFixture()
	}
	return &execution.ComputationResult{
		ExecutableBlock: ExecutableBlockFixture(n),
		StateViews:      stateViews,
	}
}

func ComputationResultForBlockFixture(executableBlock *entity.ExecutableBlock) *execution.ComputationResult {
	n := len(executableBlock.CompleteCollections)
	stateViews := make([]*state.View, n)
	for i := 0; i < n; i++ {
		stateViews[i] = StateViewFixture()
	}
	return &execution.ComputationResult{
		ExecutableBlock: executableBlock,
		StateViews:      stateViews,
	}
}

>>>>>>> db3a40a3
func ExecutionResultFixture() *flow.ExecutionResult {
	return &flow.ExecutionResult{
		ExecutionResultBody: flow.ExecutionResultBody{
			PreviousResultID: IdentifierFixture(),
			BlockID:          IdentifierFixture(),
			FinalStateCommit: StateCommitmentFixture(),
			Chunks: flow.ChunkList{
				ChunkFixture(),
				ChunkFixture(),
			},
		},
		Signatures: SignaturesFixture(6),
	}
}

func WithExecutionResultID(id flow.Identifier) func(*flow.ResultApproval) {
	return func(ra *flow.ResultApproval) {
		ra.ResultApprovalBody.ExecutionResultID = id
	}
}

func ResultApprovalFixture(opts ...func(*flow.ResultApproval)) *flow.ResultApproval {
	approval := flow.ResultApproval{
		ResultApprovalBody: flow.ResultApprovalBody{
			ExecutionResultID:    IdentifierFixture(),
			AttestationSignature: SignatureFixture(),
			Spock:                nil,
		},
		VerifierSignature: SignatureFixture(),
	}

	for _, apply := range opts {
		apply(&approval)
	}

	return &approval
}

func StateCommitmentFixture() flow.StateCommitment {
	var state = make([]byte, 20)
	_, _ = rand.Read(state[0:20])
	return state
}

func HashFixture(size int) crypto.Hash {
	hash := make(crypto.Hash, size)
	for i := 0; i < size; i++ {
		hash[i] = byte(i)
	}
	return hash
}

func IdentifierFixture() flow.Identifier {
	var id flow.Identifier
	_, _ = rand.Read(id[:])
	return id
}

// WithRole adds a role to an identity fixture.
func WithRole(role flow.Role) func(*flow.Identity) {
	return func(id *flow.Identity) {
		id.Role = role
	}
}

// IdentityFixture returns a node identity.
func IdentityFixture(opts ...func(*flow.Identity)) *flow.Identity {
	id := flow.Identity{
		NodeID:  IdentifierFixture(),
		Address: "address",
		Role:    flow.RoleConsensus,
		Stake:   1000,
	}
	for _, apply := range opts {
		apply(&id)
	}
	return &id
}

// IdentityListFixture returns a list of node identity objects. The identities
// can be customized (ie. set their role) by passing in a function that modifies
// the input identities as required.
func IdentityListFixture(n int, opts ...func(*flow.Identity)) flow.IdentityList {
	identities := make(flow.IdentityList, n)

	for i := 0; i < n; i++ {
		identity := IdentityFixture()
		identity.Address = fmt.Sprintf("address-%d", i+1)
		for _, opt := range opts {
			opt(identity)
		}
		identities[i] = identity
	}

	return identities
}

func ChunkFixture() *flow.Chunk {
	return &flow.Chunk{
		ChunkBody: flow.ChunkBody{
			CollectionIndex:      42,
			StartState:           StateCommitmentFixture(),
			EventCollection:      IdentifierFixture(),
			TotalComputationUsed: 4200,
			NumberOfTransactions: 42,
		},
		Index:    0,
		EndState: StateCommitmentFixture(),
	}
}

func SignatureFixture() crypto.Signature {
	sig := make([]byte, 32)
	_, _ = rand.Read(sig)
	return sig
}

func SignaturesFixture(n int) []crypto.Signature {
	var sigs []crypto.Signature
	for i := 0; i < n; i++ {
		sigs = append(sigs, SignatureFixture())
	}
	return sigs
}

func TransactionFixture(n ...func(t *flow.Transaction)) flow.Transaction {
	tx := flow.Transaction{TransactionBody: TransactionBodyFixture()}
	if len(n) > 0 {
		n[0](&tx)
	}
	return tx
}

func TransactionBodyFixture(opts ...func(*flow.TransactionBody)) flow.TransactionBody {
	tb := flow.TransactionBody{
		Script:           []byte("pub fun main() {}"),
		ReferenceBlockID: IdentifierFixture(),
		Nonce:            rand.Uint64(),
		ComputeLimit:     10,
		PayerAccount:     AddressFixture(),
		ScriptAccounts:   []flow.Address{AddressFixture()},
		Signatures:       []flow.AccountSignature{AccountSignatureFixture()},
	}

	for _, apply := range opts {
		apply(&tb)
	}

	return tb
}

// CompleteExecutionResultFixture returns complete execution result with an
// execution receipt referencing the block/collections.
// chunkCount determines the number of chunks inside each receipt
func CompleteExecutionResultFixture(chunkCount int) verification.CompleteExecutionResult {
	chunks := make([]*flow.Chunk, 0)
	chunkStates := make([]*flow.ChunkState, 0, chunkCount)
	collections := make([]*flow.Collection, 0, chunkCount)
	guarantees := make([]*flow.CollectionGuarantee, 0, chunkCount)
	chunkDataPacks := make([]*flow.ChunkDataPack, 0, chunkCount)

	for i := 0; i < chunkCount; i++ {
		// creates one guaranteed collection per chunk
		coll := CollectionFixture(3)
		guarantee := coll.Guarantee()
		collections = append(collections, &coll)
		guarantees = append(guarantees, &guarantee)

		// creates a chunk
		chunk := &flow.Chunk{
			ChunkBody: flow.ChunkBody{
				CollectionIndex: uint(i),
				StartState:      StateCommitmentFixture(),
			},
			Index: uint64(i),
		}
		chunks = append(chunks, chunk)

		// creates a chunk state
		chunkState := &flow.ChunkState{
			ChunkID:   chunk.ID(),
			Registers: flow.Ledger{},
		}
		chunkStates = append(chunkStates, chunkState)

		// creates a chunk data pack for the chunk
		chunkDataPack := ChunkDataPackFixture(chunk.ID())
		chunkDataPacks = append(chunkDataPacks, &chunkDataPack)
	}

	payload := flow.Payload{
		Identities: IdentityListFixture(32),
		Guarantees: guarantees,
	}
	header := BlockHeaderFixture()
	header.PayloadHash = payload.Hash()

	block := flow.Block{
		Header:  header,
		Payload: payload,
	}

	result := flow.ExecutionResult{
		ExecutionResultBody: flow.ExecutionResultBody{
			BlockID: block.ID(),
			Chunks:  chunks,
		},
	}

	receipt := flow.ExecutionReceipt{
		ExecutionResult: result,
	}

	return verification.CompleteExecutionResult{
		Receipt:        &receipt,
		Block:          &block,
		Collections:    collections,
		ChunkStates:    chunkStates,
		ChunkDataPacks: chunkDataPacks,
	}
}

// VerifiableChunk returns a complete verifiable chunk with an
// execution receipt referencing the block/collections.
func VerifiableChunkFixture() *verification.VerifiableChunk {
	coll := CollectionFixture(3)
	guarantee := coll.Guarantee()

	payload := flow.Payload{
		Identities: IdentityListFixture(32),
		Guarantees: []*flow.CollectionGuarantee{&guarantee},
	}
	header := BlockHeaderFixture()
	header.PayloadHash = payload.Hash()

	block := flow.Block{
		Header:  header,
		Payload: payload,
	}

	chunk := flow.Chunk{
		ChunkBody: flow.ChunkBody{
			CollectionIndex: 0,
			StartState:      StateCommitmentFixture(),
		},
		Index: 0,
	}

	chunkState := flow.ChunkState{
		ChunkID:   chunk.ID(),
		Registers: flow.Ledger{},
	}

	result := flow.ExecutionResult{
		ExecutionResultBody: flow.ExecutionResultBody{
			BlockID: block.ID(),
			Chunks:  flow.ChunkList{&chunk},
		},
	}

	receipt := flow.ExecutionReceipt{
		ExecutionResult: result,
	}

	return &verification.VerifiableChunk{
		ChunkIndex: chunk.Index,
		Block:      &block,
		Receipt:    &receipt,
		Collection: &coll,
		ChunkState: &chunkState,
	}
}

func ChunkHeaderFixture() flow.ChunkHeader {
	return flow.ChunkHeader{
		ChunkID:     IdentifierFixture(),
		StartState:  StateCommitmentFixture(),
		RegisterIDs: []flow.RegisterID{{1}, {2}, {3}},
	}
}

func ChunkDataPackFixture(identifier flow.Identifier) flow.ChunkDataPack {
	return flow.ChunkDataPack{
		ChunkID:         identifier,
		StartState:      StateCommitmentFixture(),
		RegisterTouches: []flow.RegisterTouch{flow.RegisterTouch{RegisterID: []byte{'1'}, Value: []byte{'a'}, Proof: []byte{'p'}}},
	}
}<|MERGE_RESOLUTION|>--- conflicted
+++ resolved
@@ -177,18 +177,11 @@
 
 func ExecutableBlockFixture(collections int) *entity.ExecutableBlock {
 
-<<<<<<< HEAD
-	header := BlockHeaderFixture()
-	return CompleteBlockFixtureWithParent(collections, &header)
-}
-
-func CompleteBlockFixtureWithParent(collections int, parent *flow.Header) *entity.ExecutableBlock {
-=======
-	return ExecutableBlockFixtureWithParent(collections, IdentifierFixture())
-}
-
-func ExecutableBlockFixtureWithParent(collections int, parentID flow.Identifier) *entity.ExecutableBlock {
->>>>>>> db3a40a3
+	header := BlockHeaderFixture()
+	return ExecutableBlockFixtureWithParent(collections, &header)
+}
+
+func ExecutableBlockFixtureWithParent(collections int, parent *flow.Header) *entity.ExecutableBlock {
 
 	completeCollections := make(map[flow.Identifier]*entity.CompleteCollection, collections)
 	block := BlockWithParentFixture(parent)
@@ -208,32 +201,6 @@
 	}
 }
 
-<<<<<<< HEAD
-=======
-func ComputationResultFixture(n int) *execution.ComputationResult {
-	stateViews := make([]*state.View, n)
-	for i := 0; i < n; i++ {
-		stateViews[i] = StateViewFixture()
-	}
-	return &execution.ComputationResult{
-		ExecutableBlock: ExecutableBlockFixture(n),
-		StateViews:      stateViews,
-	}
-}
-
-func ComputationResultForBlockFixture(executableBlock *entity.ExecutableBlock) *execution.ComputationResult {
-	n := len(executableBlock.CompleteCollections)
-	stateViews := make([]*state.View, n)
-	for i := 0; i < n; i++ {
-		stateViews[i] = StateViewFixture()
-	}
-	return &execution.ComputationResult{
-		ExecutableBlock: executableBlock,
-		StateViews:      stateViews,
-	}
-}
-
->>>>>>> db3a40a3
 func ExecutionResultFixture() *flow.ExecutionResult {
 	return &flow.ExecutionResult{
 		ExecutionResultBody: flow.ExecutionResultBody{
