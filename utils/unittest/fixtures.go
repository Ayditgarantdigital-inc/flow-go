--- conflicted
+++ resolved
@@ -51,19 +51,14 @@
 
 func BlockHeaderWithParentFixture(parent *flow.Header) flow.Header {
 	return flow.Header{
-<<<<<<< HEAD
-		ParentID: parent.ID(),
-		View:     rand.Uint64(),
-		Height:   parent.Height + 1,
-=======
 		ChainID:        "chain",
 		ParentID:       parentID,
 		View:           rand.Uint64(),
+		Height:   parent.Height + 1,
 		ParentVoterIDs: IdentifierListFixture(4),
 		ParentVoterSig: SignatureFixture(),
 		ProposerID:     IdentifierFixture(),
 		ProposerSig:    SignatureFixture(),
->>>>>>> c66575e8
 	}
 }
 
