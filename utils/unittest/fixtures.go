--- conflicted
+++ resolved
@@ -66,17 +66,6 @@
 	return ret
 }
 
-<<<<<<< HEAD
-func BlockFixture() flow.Block {
-	return flow.Block{
-		Header:                BlockHeaderFixture(),
-		NewIdentities:         IdentityListFixture(3),
-		GuaranteedCollections: GuaranteedCollectionsFixture(3),
-	}
-}
-
-=======
->>>>>>> 50468212
 func TransactionFixture(n ...func(t *flow.Transaction)) flow.Transaction {
 	tx := flow.Transaction{TransactionBody: flow.TransactionBody{
 		Script:             []byte("pub fun main() {}"),
