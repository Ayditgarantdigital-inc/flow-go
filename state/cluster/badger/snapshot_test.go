package badger

import (
<<<<<<< HEAD
	"math/rand"
=======
	"os"
>>>>>>> 037e98e3
	"testing"
	"time"

	"github.com/dgraph-io/badger/v2"
	"github.com/stretchr/testify/assert"
	"github.com/stretchr/testify/suite"

	model "github.com/dapperlabs/flow-go/model/cluster"
	"github.com/dapperlabs/flow-go/state/cluster"
	"github.com/dapperlabs/flow-go/storage/badger/procedure"
	"github.com/dapperlabs/flow-go/utils/unittest"
)

type SnapshotSuite struct {
	suite.Suite
	db    *badger.DB
	dbdir string

	genesis *model.Block
	chainID string

	state   cluster.State
	mutator cluster.Mutator
}

// runs before each test runs
func (suite *SnapshotSuite) SetupTest() {
	var err error

	suite.genesis = model.Genesis()
	suite.chainID = suite.genesis.ChainID

	suite.db, suite.dbdir = unittest.TempBadgerDB(suite.T())

	suite.state, err = NewState(suite.db, suite.chainID)
	suite.Assert().Nil(err)
	suite.mutator = suite.state.Mutate()

	suite.Bootstrap()
}

// runs after each test finishes
func (suite *SnapshotSuite) TearDownTest() {
	err := suite.db.Close()
	suite.Assert().Nil(err)
	err = os.RemoveAll(suite.dbdir)
	suite.Assert().Nil(err)
}

func (suite *SnapshotSuite) Bootstrap() {
	err := suite.mutator.Bootstrap(suite.genesis)
	suite.Assert().Nil(err)
}

func (suite *SnapshotSuite) InsertBlock(block model.Block) {
	err := suite.db.Update(procedure.InsertClusterBlock(&block))
	suite.Assert().Nil(err)
}

func TestSnapshot(t *testing.T) {
<<<<<<< HEAD
	unittest.RunWithBadgerDB(t, func(db *badger.DB) {

		genesis := cluster.Genesis()
		chainID := genesis.ChainID

		// a helper function to wipe the DB to clean up in between tests
		cleanup := func() {
			err := db.DropAll()
			require.Nil(t, err)
		}

		// seed the RNG
		rand.Seed(time.Now().UnixNano())

		state, err := NewState(db, chainID)
		require.Nil(t, err)
		mutator := state.Mutate()

		// a helper function to bootstrap with the genesis block
		bootstrap := func() {
			err = mutator.Bootstrap(genesis)
			assert.Nil(t, err)
		}

		// a helper function to insert a block
		insert := func(block cluster.Block) {
			err = db.Update(procedure.InsertClusterBlock(&block))
			assert.Nil(t, err)
		}

		t.Run("nonexistent block", func(t *testing.T) {
			defer cleanup()
			bootstrap()

			nonexistentBlockID := unittest.IdentifierFixture()
			snapshot := state.AtBlockID(nonexistentBlockID)

			_, err = snapshot.Collection()
			assert.Error(t, err)

			_, err = snapshot.Head()
			assert.Error(t, err)
		})

		t.Run("at block ID", func(t *testing.T) {
			defer cleanup()
			bootstrap()

			snapshot := state.AtBlockID(genesis.ID())

			// ensure collection is correct
			coll, err := snapshot.Collection()
			assert.Nil(t, err)
			assert.Equal(t, &genesis.Collection, coll)

			// ensure head is correct
			head, err := snapshot.Head()
			assert.Nil(t, err)
			assert.Equal(t, genesis.ID(), head.ID())
		})

		t.Run("with empty collection", func(t *testing.T) {
			defer cleanup()
			bootstrap()

			// create a block with an empty collection
			block := unittest.ClusterBlockWithParent(genesis)
			block.SetPayload(cluster.EmptyPayload())
			insert(block)

			snapshot := state.AtBlockID(block.ID())

			// ensure collection is correct
			coll, err := snapshot.Collection()
			assert.Nil(t, err)
			assert.Equal(t, &block.Collection, coll)
		})

		t.Run("finalized block", func(t *testing.T) {
			defer cleanup()
			bootstrap()

			// create a new finalized block on genesis (height=1)
			finalizedBlock1 := unittest.ClusterBlockWithParent(genesis)
			insert(finalizedBlock1)
			err = mutator.Extend(finalizedBlock1.ID())
			assert.Nil(t, err)

			// create an un-finalized block on genesis (height=1)
			unFinalizedBlock1 := unittest.ClusterBlockWithParent(genesis)
			insert(unFinalizedBlock1)
			err = mutator.Extend(unFinalizedBlock1.ID())
			assert.Nil(t, err)

			// create a second un-finalized on top of the finalized block (height=2)
			unFinalizedBlock2 := unittest.ClusterBlockWithParent(&finalizedBlock1)
			insert(unFinalizedBlock2)
			err = mutator.Extend(unFinalizedBlock2.ID())
			assert.Nil(t, err)

			// finalize the block
			err = db.Update(procedure.FinalizeClusterBlock(finalizedBlock1.ID()))
			assert.Nil(t, err)

			// get the final snapshot, should map to finalizedBlock1
			snapshot := state.Final()

			// ensure collection is correct
			coll, err := snapshot.Collection()
			assert.Nil(t, err)
			assert.Equal(t, &finalizedBlock1.Collection, coll)

			// ensure head is correct
			head, err := snapshot.Head()
			assert.Nil(t, err)
			assert.Equal(t, finalizedBlock1.ID(), head.ID())
		})
	})
=======
	suite.Run(t, new(SnapshotSuite))
}

func (suite *SnapshotSuite) TestNonexistentBlock() {
	t := suite.T()

	nonexistentBlockID := unittest.IdentifierFixture()
	snapshot := suite.state.AtBlockID(nonexistentBlockID)

	_, err := snapshot.Collection()
	assert.Error(t, err)

	_, err = snapshot.Head()
	assert.Error(t, err)
}

func (suite *SnapshotSuite) TestAtBlockID() {
	t := suite.T()

	snapshot := suite.state.AtBlockID(suite.genesis.ID())

	// ensure collection is correct
	coll, err := snapshot.Collection()
	assert.Nil(t, err)
	assert.Equal(t, &suite.genesis.Collection, coll)

	// ensure head is correct
	head, err := snapshot.Head()
	assert.Nil(t, err)
	assert.Equal(t, suite.genesis.ID(), head.ID())
}

func (suite *SnapshotSuite) TestEmptyCollection() {
	t := suite.T()

	// create a block with an empty collection
	block := unittest.ClusterBlockWithParent(suite.genesis)
	block.SetPayload(model.EmptyPayload())
	suite.InsertBlock(block)

	snapshot := suite.state.AtBlockID(block.ID())

	// ensure collection is correct
	coll, err := snapshot.Collection()
	assert.Nil(t, err)
	assert.Equal(t, &block.Collection, coll)
}

func (suite *SnapshotSuite) TestFinalizedBlock() {
	t := suite.T()

	// create a new finalized block on genesis (height=1)
	finalizedBlock1 := unittest.ClusterBlockWithParent(suite.genesis)
	suite.InsertBlock(finalizedBlock1)
	err := suite.mutator.Extend(finalizedBlock1.ID())
	assert.Nil(t, err)

	// create an un-finalized block on genesis (height=1)
	unFinalizedBlock1 := unittest.ClusterBlockWithParent(suite.genesis)
	suite.InsertBlock(unFinalizedBlock1)
	err = suite.mutator.Extend(unFinalizedBlock1.ID())
	assert.Nil(t, err)

	// create a second un-finalized on top of the finalized block (height=2)
	unFinalizedBlock2 := unittest.ClusterBlockWithParent(&finalizedBlock1)
	suite.InsertBlock(unFinalizedBlock2)
	err = suite.mutator.Extend(unFinalizedBlock2.ID())
	assert.Nil(t, err)

	// finalize the block
	err = suite.db.Update(procedure.FinalizeClusterBlock(finalizedBlock1.ID()))
	assert.Nil(t, err)

	// get the final snapshot, should map to finalizedBlock1
	snapshot := suite.state.Final()

	// ensure collection is correct
	coll, err := snapshot.Collection()
	assert.Nil(t, err)
	assert.Equal(t, &finalizedBlock1.Collection, coll)

	// ensure head is correct
	head, err := snapshot.Head()
	assert.Nil(t, err)
	assert.Equal(t, finalizedBlock1.ID(), head.ID())
>>>>>>> 037e98e3
}<|MERGE_RESOLUTION|>--- conflicted
+++ resolved
@@ -1,11 +1,8 @@
 package badger
 
 import (
-<<<<<<< HEAD
 	"math/rand"
-=======
 	"os"
->>>>>>> 037e98e3
 	"testing"
 	"time"
 
@@ -34,6 +31,9 @@
 // runs before each test runs
 func (suite *SnapshotSuite) SetupTest() {
 	var err error
+
+	// seed the RNG
+	rand.Seed(time.Now().UnixNano())
 
 	suite.genesis = model.Genesis()
 	suite.chainID = suite.genesis.ChainID
@@ -66,126 +66,6 @@
 }
 
 func TestSnapshot(t *testing.T) {
-<<<<<<< HEAD
-	unittest.RunWithBadgerDB(t, func(db *badger.DB) {
-
-		genesis := cluster.Genesis()
-		chainID := genesis.ChainID
-
-		// a helper function to wipe the DB to clean up in between tests
-		cleanup := func() {
-			err := db.DropAll()
-			require.Nil(t, err)
-		}
-
-		// seed the RNG
-		rand.Seed(time.Now().UnixNano())
-
-		state, err := NewState(db, chainID)
-		require.Nil(t, err)
-		mutator := state.Mutate()
-
-		// a helper function to bootstrap with the genesis block
-		bootstrap := func() {
-			err = mutator.Bootstrap(genesis)
-			assert.Nil(t, err)
-		}
-
-		// a helper function to insert a block
-		insert := func(block cluster.Block) {
-			err = db.Update(procedure.InsertClusterBlock(&block))
-			assert.Nil(t, err)
-		}
-
-		t.Run("nonexistent block", func(t *testing.T) {
-			defer cleanup()
-			bootstrap()
-
-			nonexistentBlockID := unittest.IdentifierFixture()
-			snapshot := state.AtBlockID(nonexistentBlockID)
-
-			_, err = snapshot.Collection()
-			assert.Error(t, err)
-
-			_, err = snapshot.Head()
-			assert.Error(t, err)
-		})
-
-		t.Run("at block ID", func(t *testing.T) {
-			defer cleanup()
-			bootstrap()
-
-			snapshot := state.AtBlockID(genesis.ID())
-
-			// ensure collection is correct
-			coll, err := snapshot.Collection()
-			assert.Nil(t, err)
-			assert.Equal(t, &genesis.Collection, coll)
-
-			// ensure head is correct
-			head, err := snapshot.Head()
-			assert.Nil(t, err)
-			assert.Equal(t, genesis.ID(), head.ID())
-		})
-
-		t.Run("with empty collection", func(t *testing.T) {
-			defer cleanup()
-			bootstrap()
-
-			// create a block with an empty collection
-			block := unittest.ClusterBlockWithParent(genesis)
-			block.SetPayload(cluster.EmptyPayload())
-			insert(block)
-
-			snapshot := state.AtBlockID(block.ID())
-
-			// ensure collection is correct
-			coll, err := snapshot.Collection()
-			assert.Nil(t, err)
-			assert.Equal(t, &block.Collection, coll)
-		})
-
-		t.Run("finalized block", func(t *testing.T) {
-			defer cleanup()
-			bootstrap()
-
-			// create a new finalized block on genesis (height=1)
-			finalizedBlock1 := unittest.ClusterBlockWithParent(genesis)
-			insert(finalizedBlock1)
-			err = mutator.Extend(finalizedBlock1.ID())
-			assert.Nil(t, err)
-
-			// create an un-finalized block on genesis (height=1)
-			unFinalizedBlock1 := unittest.ClusterBlockWithParent(genesis)
-			insert(unFinalizedBlock1)
-			err = mutator.Extend(unFinalizedBlock1.ID())
-			assert.Nil(t, err)
-
-			// create a second un-finalized on top of the finalized block (height=2)
-			unFinalizedBlock2 := unittest.ClusterBlockWithParent(&finalizedBlock1)
-			insert(unFinalizedBlock2)
-			err = mutator.Extend(unFinalizedBlock2.ID())
-			assert.Nil(t, err)
-
-			// finalize the block
-			err = db.Update(procedure.FinalizeClusterBlock(finalizedBlock1.ID()))
-			assert.Nil(t, err)
-
-			// get the final snapshot, should map to finalizedBlock1
-			snapshot := state.Final()
-
-			// ensure collection is correct
-			coll, err := snapshot.Collection()
-			assert.Nil(t, err)
-			assert.Equal(t, &finalizedBlock1.Collection, coll)
-
-			// ensure head is correct
-			head, err := snapshot.Head()
-			assert.Nil(t, err)
-			assert.Equal(t, finalizedBlock1.ID(), head.ID())
-		})
-	})
-=======
 	suite.Run(t, new(SnapshotSuite))
 }
 
@@ -271,5 +151,4 @@
 	head, err := snapshot.Head()
 	assert.Nil(t, err)
 	assert.Equal(t, finalizedBlock1.ID(), head.ID())
->>>>>>> 037e98e3
 }