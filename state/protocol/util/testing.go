--- conflicted
+++ resolved
@@ -15,11 +15,8 @@
 	"github.com/onflow/flow-go/state/protocol"
 	pbadger "github.com/onflow/flow-go/state/protocol/badger"
 	"github.com/onflow/flow-go/state/protocol/events"
-<<<<<<< HEAD
 	"github.com/onflow/flow-go/state/protocol/inmem"
-=======
 	"github.com/onflow/flow-go/storage"
->>>>>>> 9be5cca2
 	"github.com/onflow/flow-go/storage/util"
 	"github.com/onflow/flow-go/utils/unittest"
 )
@@ -33,9 +30,6 @@
 	return validator
 }
 
-<<<<<<< HEAD
-// TODO update state root
-=======
 // MockSealValidator returns a SealValidator that accepts
 // all seals without performing any
 // integrity checks, returns first seal in block as valid one
@@ -59,7 +53,7 @@
 	return validator
 }
 
->>>>>>> 9be5cca2
+// TODO update state root
 func RunWithBootstrapState(t testing.TB, stateRoot *pbadger.StateRoot, f func(*badger.DB, *pbadger.State)) {
 	unittest.RunWithBadgerDB(t, func(db *badger.DB) {
 		metrics := metrics.NewNoopCollector()
