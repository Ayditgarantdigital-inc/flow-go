--- conflicted
+++ resolved
@@ -4,6 +4,7 @@
 
 import (
 	"fmt"
+
 	"github.com/onflow/flow-go/model/encoding"
 	"github.com/onflow/flow-go/module/signature"
 	"github.com/onflow/flow-go/module/validation"
@@ -166,9 +167,5 @@
 }
 
 func (s *State) Mutate() protocol.Mutator {
-<<<<<<< HEAD
-	return NewMutator(s)
-=======
 	return s.mutatorFactory.Create(s)
->>>>>>> 72b51bfb
 }