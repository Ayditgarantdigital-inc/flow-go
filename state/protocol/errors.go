package protocol

import (
	"errors"
	"fmt"

	"github.com/onflow/flow-go/model/flow"
)

var (
	// ErrNoPreviousEpoch is a sentinel error returned when a previous epoch is
	// queried from a snapshot within the first epoch after the root block.
	ErrNoPreviousEpoch = fmt.Errorf("no previous epoch exists")

	// ErrNextEpochNotSetup is a sentinel error returned when the next epoch
	// has not been set up yet.
	ErrNextEpochNotSetup = fmt.Errorf("next epoch has not yet been set up")

	// ErrEpochNotCommitted is a sentinel error returned when the epoch has
	// not been committed and information is queried that is only accessible
	// in the EpochCommitted phase.
<<<<<<< HEAD
	ErrEpochNotCommitted = fmt.Errorf("EpochCommit has not been received yet")
=======
	ErrEpochNotCommitted = fmt.Errorf("queried info from EpochCommit event before it was emitted")
>>>>>>> 8471c3e7
)

type IdentityNotFoundError struct {
	NodeID flow.Identifier
}

func (e IdentityNotFoundError) Error() string {
	return fmt.Sprintf("identity not found (%x)", e.NodeID)
}

func IsIdentityNotFound(err error) bool {
	var errIdentityNotFound IdentityNotFoundError
	return errors.As(err, &errIdentityNotFound)
}<|MERGE_RESOLUTION|>--- conflicted
+++ resolved
@@ -19,11 +19,7 @@
 	// ErrEpochNotCommitted is a sentinel error returned when the epoch has
 	// not been committed and information is queried that is only accessible
 	// in the EpochCommitted phase.
-<<<<<<< HEAD
-	ErrEpochNotCommitted = fmt.Errorf("EpochCommit has not been received yet")
-=======
 	ErrEpochNotCommitted = fmt.Errorf("queried info from EpochCommit event before it was emitted")
->>>>>>> 8471c3e7
 )
 
 type IdentityNotFoundError struct {
