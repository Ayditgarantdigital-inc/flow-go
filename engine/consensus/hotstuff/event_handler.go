package hotstuff

import (
<<<<<<< HEAD
	"github.com/dapperlabs/flow-go/engine/consensus/HotStuff/components/voteaggregator"
	"github.com/dapperlabs/flow-go/engine/consensus/hotstuff/types"
)

type EventHandler struct {
	paceMaker             *PaceMaker
	voteAggregator        *voteaggregator.VoteAggregator
=======
	"github.com/dapperlabs/flow-go/engine/consensus/hotstuff/types"
	"time"
)

type EventHandler struct {
	paceMaker             PaceMaker
	voteAggregator        *VoteAggregator
>>>>>>> 1a39716e
	voter                 *Voter
	missingBlockRequester *MissingBlockRequester
	reactor               Crown
	validator             *Validator
	blockProposalProducer BlockProposalProducer
	viewState             ViewState
	network               NetworkSender
}

func (eh *EventHandler) OnReceiveBlockProposal(block *types.BlockProposal) {
	panic("implement me")
}

func (eh *EventHandler) OnReceiveVote(vote *types.Vote) {
	panic("implement me")
}

func (eh *EventHandler) OnLocalTimeout() {
	panic("implement me")
}

func (eh *EventHandler) OnBlockRequest(req *types.BlockProposalRequest) {
	panic("implement me")
}

<<<<<<< HEAD
func (eh *EventHandler) onNewViewEntered(newView *types.NewViewEvent) {
	view := newView.View
	proposals := eh.forkChoice.FindProposalsByView(view)

	if len(proposals) == 0 {
		if eh.viewState.IsSelfLeaderForView(view) {
			// no need to check qc from voteaggregator, because it has been checked
			qcForNewBlock := eh.forkChoice.GetQCForNextBlock(view)
			proposal := eh.blockProposalProducer.MakeBlockProposalWithQC(qcForNewBlock)
			eh.onReceiveBlockProposal(proposal)
			go eh.network.BroadcastProposal(proposal)
		} else {
			// keep waiting for the proposal
		}
	} else if len(proposals) == 1 {
		eh.onReceiveBlockProposal(proposals[0])
	} else {
		// double proposals
		// TODO: slash
	}
}

func (eh *EventHandler) processNewQC(qc *types.QuorumCertificate) {
	// an invalid block might have valid QC, so update the QC first regardless the block is valid or not
	genericQCUpdated, finalizedBlocks := eh.forkChoice.UpdateValidQC(qc)

	eh.onBlocksFinalized(finalizedBlocks)

	if !genericQCUpdated {
		return
	}

	newView, updated := eh.paceMaker.UpdateValidQC(qc)
	if updated {
		eh.onNewViewEntered(newView)
	}
}

// QC has been processed
func (eh *EventHandler) processIncorperatedBlock(block *types.BlockProposal) {
	newView, updated := eh.paceMaker.UpdateBlock(block)
	if updated {
		eh.onNewViewEntered(newView)
	}

	// check if there is pending votes to build a QC as a leader
	if eh.paceMaker.CurView() == block.Block.View && eh.viewState.IsSelfLeaderForView(block.Block.View) {
		newQC, errors := eh.voteAggregator.BuildQCOnReceivingBlock(block)
		if errors != nil {
			//	TODO: handle errors
		}
		if newQC != nil {
			eh.processNewQC(newQC)
		}
	}
}

func (eh *EventHandler) onBlocksFinalized(finalizedBlocks []*types.BlockProposal) {
	if len(finalizedBlocks) == 0 {
		return
	}

	// TODO: notify block is finalized

	// only the last finalized block is needed to prune by view
	lastFinalized := finalizedBlocks[len(finalizedBlocks)-1]
	eh.voteAggregator.PruneByView(lastFinalized.Block.View)
}

func (eh *EventHandler) onReceiveBlockProposal(blockProposal *types.BlockProposal) {
	if blockProposal.Block.View <= eh.forkChoice.FinalizedView() {
		return // ignore proposals below finalized view
	}

	if eh.forkChoice.CanIncorperate(blockProposal) == false {
		// the proposal is not incorperated (meaning, its QC doesn't exist in the block tree)
		eh.missingBlockRequester.FetchMissingBlock(blockProposal.Block.View, blockProposal.Block.BlockMRH)
		return
	}

	// the proposal is incorperatable

	if !eh.validator.ValidateQC(blockProposal.Block.QC) {
		return
	}

	eh.processNewQC(blockProposal.Block.QC)

	if eh.validator.ValidateBlock(blockProposal.Block.QC, blockProposal) == false {
		return // ignore invalid block
	}

	incorperatedBlock, added := eh.forkChoice.AddNewProposal(blockProposal)
	if added {
		eh.processIncorperatedBlock(incorperatedBlock)
	}

	if eh.forkChoice.IsSafeNode(blockProposal) == false {
		return
	}

	myVote, voteCollector := eh.voter.ShouldVoteForNewProposal(blockProposal, eh.paceMaker.CurView())
	if myVote == nil {
		return // exit if i should not vote
	}

	if eh.viewState.IsSelf(myVote.View, voteCollector) {
		eh.onReceiveVote(myVote) // if I'm collecting my own vote, then pass it to myself directly
	} else {
		eh.network.SendVote(myVote, voteCollector)
	}
}

func (eh *EventHandler) onReceiveVote(vote *types.Vote) {
	blockProposal, found := eh.forkChoice.FindProposalByViewAndBlockMRH(vote.View, vote.BlockMRH)
	if found == false {
		if err := eh.voteAggregator.StorePendingVote(vote); err != nil {
			// TODO: handle error
			return
		}
		eh.missingBlockRequester.FetchMissingBlock(vote.View, vote.BlockMRH)
		return
	}
	if newQC, err := eh.voteAggregator.StoreVoteAndBuildQC(vote, blockProposal); err == nil {
		eh.processNewQC(newQC)
	} else {
		//	TODO: handle error
	}
}

func (eh *EventHandler) onLocalTimeout(timeout *types.Timeout) {
	newView, updated := eh.paceMaker.OnLocalTimeout(timeout)
	if updated {
		eh.onNewViewEntered(newView)
	}
}

// Will be replaced by chain compliance layer
func (eh *EventHandler) onBlockRequest(req *types.BlockProposalRequest) {
	blockProposal, found := eh.forkChoice.FindProposalByViewAndBlockMRH(req.View, req.BlockMRH)
	if found {
		eh.network.RespondBlockProposalRequest(req, blockProposal)
	}
=======
func (eh *EventHandler) TimeoutChannel() <-chan time.Time {
	panic("implement me")
>>>>>>> 1a39716e
}<|MERGE_RESOLUTION|>--- conflicted
+++ resolved
@@ -1,23 +1,14 @@
 package hotstuff
 
 import (
-<<<<<<< HEAD
 	"github.com/dapperlabs/flow-go/engine/consensus/HotStuff/components/voteaggregator"
 	"github.com/dapperlabs/flow-go/engine/consensus/hotstuff/types"
+	"time"
 )
 
 type EventHandler struct {
 	paceMaker             *PaceMaker
 	voteAggregator        *voteaggregator.VoteAggregator
-=======
-	"github.com/dapperlabs/flow-go/engine/consensus/hotstuff/types"
-	"time"
-)
-
-type EventHandler struct {
-	paceMaker             PaceMaker
-	voteAggregator        *VoteAggregator
->>>>>>> 1a39716e
 	voter                 *Voter
 	missingBlockRequester *MissingBlockRequester
 	reactor               Crown
@@ -32,7 +23,22 @@
 }
 
 func (eh *EventHandler) OnReceiveVote(vote *types.Vote) {
-	panic("implement me")
+	blockProposal, found := eh.reactor.GetBlock(vote.View, vote.BlockMRH)
+	if found == false {
+		if err := eh.voteAggregator.StorePendingVote(vote); err != nil {
+			// TODO: handle error
+			return
+		}
+		eh.missingBlockRequester.FetchMissingBlock(vote.View, vote.BlockMRH)
+		return
+	}
+	if newQC, err := eh.voteAggregator.StoreVoteAndBuildQC(vote, blockProposal); err == nil {
+		if err := eh.reactor.AddQC(newQC); err != nil {
+			//	TODO: handle error
+		}
+	} else {
+		//	TODO: handle error
+	}
 }
 
 func (eh *EventHandler) OnLocalTimeout() {
@@ -43,152 +49,6 @@
 	panic("implement me")
 }
 
-<<<<<<< HEAD
-func (eh *EventHandler) onNewViewEntered(newView *types.NewViewEvent) {
-	view := newView.View
-	proposals := eh.forkChoice.FindProposalsByView(view)
-
-	if len(proposals) == 0 {
-		if eh.viewState.IsSelfLeaderForView(view) {
-			// no need to check qc from voteaggregator, because it has been checked
-			qcForNewBlock := eh.forkChoice.GetQCForNextBlock(view)
-			proposal := eh.blockProposalProducer.MakeBlockProposalWithQC(qcForNewBlock)
-			eh.onReceiveBlockProposal(proposal)
-			go eh.network.BroadcastProposal(proposal)
-		} else {
-			// keep waiting for the proposal
-		}
-	} else if len(proposals) == 1 {
-		eh.onReceiveBlockProposal(proposals[0])
-	} else {
-		// double proposals
-		// TODO: slash
-	}
-}
-
-func (eh *EventHandler) processNewQC(qc *types.QuorumCertificate) {
-	// an invalid block might have valid QC, so update the QC first regardless the block is valid or not
-	genericQCUpdated, finalizedBlocks := eh.forkChoice.UpdateValidQC(qc)
-
-	eh.onBlocksFinalized(finalizedBlocks)
-
-	if !genericQCUpdated {
-		return
-	}
-
-	newView, updated := eh.paceMaker.UpdateValidQC(qc)
-	if updated {
-		eh.onNewViewEntered(newView)
-	}
-}
-
-// QC has been processed
-func (eh *EventHandler) processIncorperatedBlock(block *types.BlockProposal) {
-	newView, updated := eh.paceMaker.UpdateBlock(block)
-	if updated {
-		eh.onNewViewEntered(newView)
-	}
-
-	// check if there is pending votes to build a QC as a leader
-	if eh.paceMaker.CurView() == block.Block.View && eh.viewState.IsSelfLeaderForView(block.Block.View) {
-		newQC, errors := eh.voteAggregator.BuildQCOnReceivingBlock(block)
-		if errors != nil {
-			//	TODO: handle errors
-		}
-		if newQC != nil {
-			eh.processNewQC(newQC)
-		}
-	}
-}
-
-func (eh *EventHandler) onBlocksFinalized(finalizedBlocks []*types.BlockProposal) {
-	if len(finalizedBlocks) == 0 {
-		return
-	}
-
-	// TODO: notify block is finalized
-
-	// only the last finalized block is needed to prune by view
-	lastFinalized := finalizedBlocks[len(finalizedBlocks)-1]
-	eh.voteAggregator.PruneByView(lastFinalized.Block.View)
-}
-
-func (eh *EventHandler) onReceiveBlockProposal(blockProposal *types.BlockProposal) {
-	if blockProposal.Block.View <= eh.forkChoice.FinalizedView() {
-		return // ignore proposals below finalized view
-	}
-
-	if eh.forkChoice.CanIncorperate(blockProposal) == false {
-		// the proposal is not incorperated (meaning, its QC doesn't exist in the block tree)
-		eh.missingBlockRequester.FetchMissingBlock(blockProposal.Block.View, blockProposal.Block.BlockMRH)
-		return
-	}
-
-	// the proposal is incorperatable
-
-	if !eh.validator.ValidateQC(blockProposal.Block.QC) {
-		return
-	}
-
-	eh.processNewQC(blockProposal.Block.QC)
-
-	if eh.validator.ValidateBlock(blockProposal.Block.QC, blockProposal) == false {
-		return // ignore invalid block
-	}
-
-	incorperatedBlock, added := eh.forkChoice.AddNewProposal(blockProposal)
-	if added {
-		eh.processIncorperatedBlock(incorperatedBlock)
-	}
-
-	if eh.forkChoice.IsSafeNode(blockProposal) == false {
-		return
-	}
-
-	myVote, voteCollector := eh.voter.ShouldVoteForNewProposal(blockProposal, eh.paceMaker.CurView())
-	if myVote == nil {
-		return // exit if i should not vote
-	}
-
-	if eh.viewState.IsSelf(myVote.View, voteCollector) {
-		eh.onReceiveVote(myVote) // if I'm collecting my own vote, then pass it to myself directly
-	} else {
-		eh.network.SendVote(myVote, voteCollector)
-	}
-}
-
-func (eh *EventHandler) onReceiveVote(vote *types.Vote) {
-	blockProposal, found := eh.forkChoice.FindProposalByViewAndBlockMRH(vote.View, vote.BlockMRH)
-	if found == false {
-		if err := eh.voteAggregator.StorePendingVote(vote); err != nil {
-			// TODO: handle error
-			return
-		}
-		eh.missingBlockRequester.FetchMissingBlock(vote.View, vote.BlockMRH)
-		return
-	}
-	if newQC, err := eh.voteAggregator.StoreVoteAndBuildQC(vote, blockProposal); err == nil {
-		eh.processNewQC(newQC)
-	} else {
-		//	TODO: handle error
-	}
-}
-
-func (eh *EventHandler) onLocalTimeout(timeout *types.Timeout) {
-	newView, updated := eh.paceMaker.OnLocalTimeout(timeout)
-	if updated {
-		eh.onNewViewEntered(newView)
-	}
-}
-
-// Will be replaced by chain compliance layer
-func (eh *EventHandler) onBlockRequest(req *types.BlockProposalRequest) {
-	blockProposal, found := eh.forkChoice.FindProposalByViewAndBlockMRH(req.View, req.BlockMRH)
-	if found {
-		eh.network.RespondBlockProposalRequest(req, blockProposal)
-	}
-=======
 func (eh *EventHandler) TimeoutChannel() <-chan time.Time {
 	panic("implement me")
->>>>>>> 1a39716e
 }