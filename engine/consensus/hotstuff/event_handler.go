--- conflicted
+++ resolved
@@ -76,15 +76,8 @@
 	}
 
 	// check if there is pending votes to build a QC as a leader
-<<<<<<< HEAD
-	if eh.paceMaker.CurView() == block.Block.View && eh.protocolState.IsSelfLeaderForView(block.Block.View) {
-		newQC := eh.voteAggregator.BuildQCOnReceivingBlock(block.Block)
-		if newQC != nil {
-=======
 	if eh.paceMaker.CurView() == block.Block.View && eh.viewState.IsSelfLeaderForView(block.Block.View) {
-		newQC, built := eh.voteAggregator.BuildQCForBlockProposal(block)
-		if built {
->>>>>>> d5996e3d
+		if newQC, built := eh.voteAggregator.BuildQCOnReceivingBlock(block.Block); built {
 			eh.processNewQC(newQC)
 		}
 	}
@@ -109,12 +102,7 @@
 
 	if eh.forkChoice.CanIncorperate(blockProposal) == false {
 		// the proposal is not incorperated (meaning, its QC doesn't exist in the block tree)
-<<<<<<< HEAD
-		eh.incorperatedBlocks.Store(blockProposal)
 		eh.missingBlockRequester.FetchMissingBlock(blockProposal.Block.View, blockProposal.Block.BlockMRH)
-=======
-		eh.missingBlockRequester.FetchMissingBlock(blockProposal.Block.View, blockProposal.Block.BlockMRH())
->>>>>>> d5996e3d
 		return
 	}
 
@@ -152,35 +140,19 @@
 }
 
 func (eh *EventHandler) onReceiveVote(vote *types.Vote) {
-<<<<<<< HEAD
-	blockProposal := eh.forkChoice.FindBlockProposalByViewAndBlockMRH(vote.View, vote.BlockMRH)
-	if blockProposal == nil {
+	if blockProposal, found := eh.forkChoice.FindProposalByViewAndBlockMRH(vote.View, vote.BlockMRH); found == false {
 		if eh.validator.ValidatePendingVote(vote) {
 			eh.voteAggregator.StorePendingVote(vote)
 			eh.missingBlockRequester.FetchMissingBlock(vote.View, vote.BlockMRH)
 		}
 		return
-	}
-	if eh.validator.ValidateIncorporatedVote(vote, blockProposal) {
-		eh.voteAggregator.StoreIncorporatedVote(vote)
-		if newQC := eh.voteAggregator.MakeQCForBlock(blockProposal.Block); newQC != nil {
-			eh.processNewQC(newQC)
+	} else {
+		if eh.validator.ValidateIncorporatedVote(vote, blockProposal) {
+			eh.voteAggregator.StoreIncorporatedVote(vote)
+			if newQC, built := eh.voteAggregator.MakeQCForBlock(blockProposal.Block); built == true {
+				eh.processNewQC(newQC)
+			}
 		}
-=======
-	blockProposal, found := eh.forkChoice.FindProposalByViewAndBlockMRH(vote.View, vote.BlockMRH)
-	if found == false {
-		eh.voteAggregator.Store(vote)
-		eh.missingBlockRequester.FetchMissingBlock(vote.View, vote.BlockMRH)
-		return
-	}
-
-	newQC, built := eh.voteAggregator.StoreAndMakeQCForIncorporatedVote(vote, blockProposal)
-	if built == false {
-		// No QC was created. Various cases could lead to this:
-		// - not enough valid votes
-		// - a QC has been made before
-		return
->>>>>>> d5996e3d
 	}
 }
 
