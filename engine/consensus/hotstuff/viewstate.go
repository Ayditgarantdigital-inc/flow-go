--- conflicted
+++ resolved
@@ -56,26 +56,12 @@
 // Note: the order of the identity in the returned identity list is NOT the same as the
 // order of node ID in the input of nodeIDs
 func (v *ViewState) GetStakedIdentitiesAtBlock(blockID flow.Identifier, nodeIDs ...flow.Identifier) (flow.IdentityList, error) {
-<<<<<<< HEAD
-	if nodeIDs == nil {
-		return v.protocolState.AtBlockID(blockID).Identities(
-			v.consensusMembersFilter, // nodes must be belong to the same consensus group
-			filter.HasStake,          // nodes must be staked
-		)
-	}
-	return v.protocolState.AtBlockID(blockID).Identities(
-		v.consensusMembersFilter,     // nodes must be belong to the same consensus group
-		filter.HasStake,              // nodes must be staked
-		filter.HasNodeID(nodeIDs...), // filter only the given nodes
-	)
-=======
 	var filters []flow.IdentityFilter
 	filters = append(filters, v.consensusMembersFilter)
 	if len(nodeIDs) > 0 {
 		filters = append(filters, filter.HasNodeID(nodeIDs...))
 	}
 	return v.protocolState.AtBlockID(blockID).Identities(filters...)
->>>>>>> b5c63579
 }
 
 // GetQCStakeThresholdAtBlock returns the stack threshold for building QC at a given block
