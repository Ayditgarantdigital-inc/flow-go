--- conflicted
+++ resolved
@@ -95,17 +95,9 @@
 	if el.started.Swap(true) {
 		return nil
 	}
-<<<<<<< HEAD
-	el.eventHandler.paceMaker.Start() // start Pacemaker;
-	// Wait with starting EventLoop until Pacemaker is started, i.e. above call returned
-	el.eventHandler.startNewView()
-	el.loop()
-	return nil
-=======
 	err := el.eventHandler.Start()
 	if err != nil {
 		return fmt.Errorf("can not start the eventloop: %w", err)
 	}
 	return el.loop()
->>>>>>> 2b39f986
 }