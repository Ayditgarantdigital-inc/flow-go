--- conflicted
+++ resolved
@@ -17,7 +17,6 @@
 	"github.com/dapperlabs/flow-go/engine"
 	"github.com/dapperlabs/flow-go/model/chunks"
 	"github.com/dapperlabs/flow-go/model/flow"
-	"github.com/dapperlabs/flow-go/model/flow/filter"
 	mempool "github.com/dapperlabs/flow-go/module/mempool/mock"
 	"github.com/dapperlabs/flow-go/module/mempool/stdmap"
 	"github.com/dapperlabs/flow-go/module/metrics"
@@ -584,33 +583,6 @@
 	}
 }
 
-<<<<<<< HEAD
-=======
-// func (ms *MatchingSuite) TestMatchedResultsHappyPath() {
-// 	// add a block with a specific guarantee to the DB
-// 	block := unittest.BlockFixture()
-// 	ms.blocks[block.Header.ID()] = &block
-
-// 	// add a result for this block to the mempool
-// 	result := unittest.ResultForBlockFixture(&block)
-// 	ms.pendingResults[result.ID()] = result
-
-// 	assignment := chunks.NewAssignment()
-// 	ms.assigner.On("Assign", result, result.BlockID).Return(assignment, nil)
-
-// 	// use the happy-path stake checking function which always accepts
-
-// 	// happy path requires 0 approvals per chunk, so the result should be
-// 	// counted even if we havent received any approvals.
-// 	results, err := ms.matching.matchedResults()
-// 	ms.Require().NoError(err)
-// 	if ms.Assert().Len(results, 1, "should select result in happy path") {
-// 		sealable := results[0]
-// 		ms.Assert().Equal(result, sealable)
-// 	}
-// }
-
->>>>>>> 1fc0d00e
 func (ms *MatchingSuite) TestMatchedResultsInsufficientApprovals() {
 
 	// add a block with a specific guarantee to the DB
@@ -621,7 +593,6 @@
 	result := unittest.ResultForBlockFixture(&block)
 	ms.pendingResults[result.ID()] = result
 
-<<<<<<< HEAD
 	// check calls have the correct parameters, and return 0 approvals
 	ms.approvalsPL.On("ByChunk", mock.Anything, mock.Anything).Run(
 		func(args mock.Arguments) {
@@ -629,32 +600,12 @@
 			ms.Assert().Equal(result.ID(), resultID)
 		},
 	).Return(nil, false)
-=======
+
 	assignment := chunks.NewAssignment()
-
 	approvers := ms.approvers[:3]
-
-	// add enough approvals for each chunk, except last
-	for _, approver := range approvers {
-		for index := uint64(0); index < uint64(len(result.Chunks)); index++ {
-			// skip last chunk
-			if index == uint64(len(result.Chunks)-1) {
-				break
-			}
-			approval := unittest.ResultApprovalFixture()
-			approval.Body.BlockID = block.Header.ID()
-			approval.Body.ExecutionResultID = result.ID()
-			approval.Body.ApproverID = approver.NodeID
-			approval.Body.ChunkIndex = index
-			ms.matching.addPendingApproval(approval)
-		}
-	}
->>>>>>> 1fc0d00e
-
 	for _, chunk := range result.Chunks {
 		assignment.Add(chunk, approvers.NodeIDs())
 	}
-
 	ms.assigner.On("Assign", result, result.BlockID).Return(assignment, nil)
 
 	results, err := ms.matching.matchedResults()
@@ -672,18 +623,16 @@
 	result := unittest.ResultForBlockFixture(&block)
 	ms.pendingResults[result.ID()] = result
 
-<<<<<<< HEAD
+	assignment := chunks.NewAssignment()
+	approvers := ms.approvers[:3]
+	for _, chunk := range result.Chunks {
+		assignment.Add(chunk, approvers.NodeIDs())
+	}
+	ms.assigner.On("Assign", result, result.BlockID).Return(assignment, nil)
+
 	realApprovalPool, err := stdmap.NewApprovals(1000)
 	ms.Require().NoError(err)
-
 	ms.matching.approvals = realApprovalPool
-=======
-	// use the real stake checking function which requires +2/3 of total stakes
-
-	assignment := chunks.NewAssignment()
-
-	approvers := ms.approvers[:3]
->>>>>>> 1fc0d00e
 
 	// add enough approvals for each chunk
 	for _, approver := range approvers {
@@ -698,18 +647,53 @@
 		}
 	}
 
-	for _, chunk := range result.Chunks {
-		assignment.Add(chunk, approvers.NodeIDs())
-	}
-
-	ms.assigner.On("Assign", result, result.BlockID).Return(assignment, nil)
-
 	results, err := ms.matching.matchedResults()
 	ms.Require().NoError(err)
 	if ms.Assert().Len(results, 1, "should select result with sufficient approvals") {
 		sealable := results[0]
 		ms.Assert().Equal(result, sealable)
 	}
+}
+
+func (ms *MatchingSuite) TestMatchedResultsUnassignedVerifiers() {
+
+	// add a block with a specific guarantee to the DB
+	block := unittest.BlockFixture()
+
+	// add a result for this block to the mempool
+	result := unittest.ResultForBlockFixture(&block)
+
+	// list of 3 approvers
+	assignedApprovers := ms.approvers[:3]
+
+	// create assignment with 3 verification node assigned to every chunk
+	assignment := chunks.NewAssignment()
+	for _, chunk := range result.Chunks {
+		assignment.Add(chunk, assignedApprovers.NodeIDs())
+	}
+
+	realApprovalPool, err := stdmap.NewApprovals(1000)
+	ms.Require().NoError(err)
+	ms.matching.approvals = realApprovalPool
+
+	// approve every chunk by an unassigned verifier.
+	unassignedApprover := ms.approvers[3]
+	for index := uint64(0); index < uint64(len(result.Chunks)); index++ {
+		approval := unittest.ResultApprovalFixture()
+		approval.Body.BlockID = block.Header.ID()
+		approval.Body.ExecutionResultID = result.ID()
+		approval.Body.ApproverID = unassignedApprover.NodeID
+		approval.Body.ChunkIndex = index
+		_, err := ms.matching.approvals.Add(approval)
+		ms.Require().NoError(err)
+	}
+
+	// mock assigner
+	ms.assigner.On("Assign", result, result.BlockID).Return(assignment, nil)
+
+	results, err := ms.matching.matchedResults()
+	ms.Require().NoError(err)
+	ms.Assert().Len(results, 0, "should not count approvals from unassigned verifiers")
 }
 
 func (ms *MatchingSuite) TestSealResultMissingBlock() {
@@ -858,48 +842,4 @@
 
 	// should request n-1 blocks if n > requestReceiptThreshold
 	ms.Assert().Equal(len(requestedBlocks), n-1)
-}
-
-func (ms *MatchingSuite) TestValidateVerifiers() {
-
-	// add a block with a specific guarantee to the DB
-	block := unittest.BlockFixture()
-
-	// add a result for this block to the mempool
-	result := unittest.ResultForBlockFixture(&block)
-
-	// list of 3 approvers
-	approvers := ms.approvers[:3]
-
-	// create assignment with 3 verification node assigned to every chunk
-	assignment := chunks.NewAssignment()
-	for _, chunk := range result.Chunks {
-		assignment.Add(chunk, approvers.NodeIDs())
-	}
-
-	// go through all approvers and approve every chunk even if not assigned.
-	var approvals []*flow.ResultApproval
-	for _, approver := range ms.approvers {
-		for _, chunk := range result.Chunks {
-			approval := unittest.ResultApprovalFixture()
-			approval.Body.BlockID = block.Header.ID()
-			approval.Body.ExecutionResultID = result.ID()
-			approval.Body.ApproverID = approver.NodeID
-			approval.Body.ChunkIndex = chunk.Index
-
-			approvals = append(approvals, approval)
-		}
-	}
-
-	// mock assigner
-	ms.assigner.On("Assign", result, result.BlockID).Return(assignment, nil)
-
-	// check if each chunk only has 3 validated approvers
-	for _, chunk := range result.Chunks {
-		// give full set of approvers and make sure only 3 of the 4 are returned
-		validatedApprovers := ms.matching.validateApprovers(assignment, approvals, chunk)
-		intersection := approvers.Filter(filter.HasNodeID(validatedApprovers...))
-
-		ms.Require().Equal(len(approvers), len(intersection))
-	}
 }