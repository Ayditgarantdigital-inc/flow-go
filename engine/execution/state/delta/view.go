package delta

import (
	"encoding/binary"
	"fmt"

	"github.com/onflow/flow-go/crypto/hash"
	"github.com/onflow/flow-go/fvm/state"
	"github.com/onflow/flow-go/model/flow"
)

// GetRegisterFunc is a function that returns the value for a register.
type GetRegisterFunc func(owner, controller, key string) (flow.RegisterValue, error)

// A View is a read-only view into a ledger stored in an underlying data source.
//
// A ledger view records writes to a delta that can be used to update the
// underlying data source.
type View struct {
	delta       Delta
	regTouchSet map[string]flow.RegisterID // contains all the registers that have been touched (either read or written to)
	readsCount  uint64                     // contains the total number of reads
	// SpocksSecret keeps the secret used for SPoCKs
	// TODO we can add a flag to disable capturing SpocksSecret
	// for views other than collection views to improve performance
	spockSecretHasher       hash.Hasher
	readFunc                GetRegisterFunc
	accountStorageUsedCache map[string]uint64 // cache for account storage used value
}

// Snapshot is set of interactions with the register
type Snapshot struct {
	Delta       Delta
	Reads       []flow.RegisterID
	SpockSecret []byte
}

// NewView instantiates a new ledger view with the provided read function.
func NewView(readFunc GetRegisterFunc) *View {
	return &View{
		delta:                   NewDelta(),
		regTouchSet:             make(map[string]flow.RegisterID),
		readFunc:                readFunc,
		spockSecretHasher:       hash.NewSHA3_256(),
		accountStorageUsedCache: make(map[string]uint64),
	}
}

// Snapshot returns copy of current state of interactions with a View
func (v *View) Interactions() *Snapshot {

	var delta = Delta{
		Data: make(map[string]flow.RegisterEntry, len(v.delta.Data)),
	}
	var reads = make([]flow.RegisterID, 0, len(v.regTouchSet))

	//copy data
	for s, value := range v.delta.Data {
		delta.Data[s] = value
	}

	for _, id := range v.regTouchSet {
		reads = append(reads, id)
	}

	spockSecHashSum := v.spockSecretHasher.SumHash()
	var spockSecret = make([]byte, len(spockSecHashSum))
	copy(spockSecret, spockSecHashSum)

	return &Snapshot{
		Delta:       delta,
		Reads:       reads,
		SpockSecret: spockSecret,
	}
}

// AllRegisters returns all the register IDs either in read or delta
func (r *Snapshot) AllRegisters() []flow.RegisterID {
	set := make(map[string]flow.RegisterID, len(r.Reads)+len(r.Delta.Data))
	for _, reg := range r.Reads {
		set[reg.String()] = reg
	}
	for _, reg := range r.Delta.RegisterIDs() {
		set[reg.String()] = reg
	}
	ret := make([]flow.RegisterID, 0, len(set))
	for _, r := range set {
		ret = append(ret, r)
	}
	return ret
}

// NewChild generates a new child view, with the current view as the base, sharing the Get function
func (v *View) NewChild() *View {
	return NewView(v.Get)
}

// Get gets a register value from this view.
//
// This function will return an error if it fails to read from the underlying
// data source for this view.
func (v *View) Get(owner, controller, key string) (flow.RegisterValue, error) {
	value, exists := v.delta.Get(owner, controller, key)
	if exists {
		// every time we read a value (order preserving) we update spock
		var err error = nil
		if value != nil {
			err = v.updateSpock(value)
		}
		return value, err
	}

	value, err := v.readFunc(owner, controller, key)
	if err != nil {
		return nil, err
	}

	registerID := toRegisterID(owner, controller, key)

	// capture register touch
	v.regTouchSet[registerID.String()] = registerID

	// increase reads
	v.readsCount++

	// every time we read a value (order preserving) we update spock
	err = v.updateSpock(value)
	return value, err
}

// Set sets a register value in this view.
func (v *View) Set(owner, controller, key string, value flow.RegisterValue) {
	// every time we write something to delta (order preserving) we update spock
	// TODO return the error and handle it properly on other places
	err := v.updateSpock(value)
	if err != nil {
		panic(err)
	}

	// capture register touch
	registerID := toRegisterID(owner, controller, key)

	// register size change update
	err = v.updateRegisterSizeChange(owner, controller, key, value)
	if err != nil {
		panic(err)
	}

	v.regTouchSet[registerID.String()] = registerID
	// add key value to delta
	v.delta.Set(owner, controller, key, value)
}

func (v *View) RegisterUpdates() ([]flow.RegisterID, []flow.RegisterValue) {
	return v.delta.RegisterUpdates()
}

func (v *View) updateSpock(value []byte) error {
	_, err := v.spockSecretHasher.Write(value)
	if err != nil {
		return fmt.Errorf("error updating spock secret data: %w", err)
	}
	return nil
}

func (v *View) updateRegisterSizeChange(owner, controller, key string, value flow.RegisterValue) error {
	if key == state.StorageUsedRegisterName {
<<<<<<< HEAD
		// Don't check size change on this register
		// Size of this register will always be 8
		// If this is the first time storage_used register was set it should be set to the size of itself (8)
=======
		// size of this register is always 8
>>>>>>> 66724153
		return nil
	}
	// get old value
	// len will be 0 if there is no old value
	oldValue, err := v.Get(owner, controller, key)
	if err != nil {
		return err
	}

	sizeChange := int64(len(value) - len(oldValue))
	if sizeChange == 0 {
		// register size has not changed. Nothing to do
		return nil
	}

	oldSize, err := v.getAccountStorageUsed(owner)
	if err != nil {
		return err
	}

<<<<<<< HEAD
	var oldSize uint64
	if len(oldSizeRegister) == 0 {
		// account was just created
		// set the storage used to 8 which is the size of the storage used register
		oldSize = 8
		buffer := make([]byte, oldSize)
		binary.LittleEndian.PutUint64(buffer, 8)
		v.Set(owner, "", state.StorageUsedRegisterName, buffer)
	} else {
		oldSize = binary.LittleEndian.Uint64(oldSizeRegister)
	}

=======
>>>>>>> 66724153
	// two paths to avoid casting uint to int
	var newSize uint64
	if sizeChange < 0 {
		absChange := uint64(-sizeChange)
		if absChange > oldSize {
			// should never happen
			panic("account storage used would be negative")
		}
		newSize = oldSize - absChange
	} else {
		absChange := uint64(sizeChange)
		newSize = oldSize + absChange
	}

	buffer := make([]byte, 8)
	binary.LittleEndian.PutUint64(buffer, newSize)
	// this will put us back in the Set method.
	// The difference will be that sizeChange will always be 0 when setting storage_used
	v.setAccountStorageUsed(owner, newSize)

	return nil
}

// getAccountStorageUsed gets account storage used. On the first call (for each owner) caches the result,
// next call uses the cache
func (v *View) getAccountStorageUsed(owner string) (uint64, error) {
	storageUsed, cached := v.accountStorageUsedCache[owner]
	if cached {
		return storageUsed, nil
	}

	oldSizeRegister, err := v.Get(owner, "", state.StorageUsedRegisterName)
	if err != nil {
		return 0, err
	}

	if len(oldSizeRegister) == 0 {
		// account was just created
		// set the storage to 8 which is the size of the storage register itself
		v.setAccountStorageUsed(owner, 8)
		storageUsed = 8
	} else {
		storageUsed = binary.LittleEndian.Uint64(oldSizeRegister)
	}

	// cache result
	v.accountStorageUsedCache[owner] = storageUsed
	return storageUsed, nil
}

// setAccountStorageUsed sets account storage used. Also updates the account storage used cache
func (v *View) setAccountStorageUsed(owner string, used uint64) {
	buffer := make([]byte, 8)
	binary.LittleEndian.PutUint64(buffer, used)
	v.Set(owner, "", state.StorageUsedRegisterName, buffer)

	//update cache
	v.accountStorageUsedCache[owner] = used
}

// Touch explicitly adds a register to the touched registers set.
func (v *View) Touch(owner, controller, key string) {

	k := toRegisterID(owner, controller, key)

	// capture register touch
	v.regTouchSet[k.String()] = k
	// increase reads
	v.readsCount++
}

// Delete removes a register in this view.
func (v *View) Delete(owner, controller, key string) {
	v.Set(owner, controller, key, nil)
}

// Delta returns a record of the registers that were mutated in this view.
func (v *View) Delta() Delta {
	return v.delta
}

// MergeView applies the changes from a the given view to this view.
// TODO rename this, this is not actually a merge as we can't merge
// readFunc s.
func (v *View) MergeView(child *View) {
	for _, id := range child.Interactions().RegisterTouches() {
		v.regTouchSet[id.String()] = id
	}
	// SpockSecret is order aware
	// TODO return the error and handle it properly on other places
	err := v.updateSpock(child.SpockSecret())
	if err != nil {
		panic(err)
	}
	v.delta.MergeWith(child.delta)
}

// RegisterTouches returns the register IDs touched by this view (either read or write)
func (r *Snapshot) RegisterTouches() []flow.RegisterID {
	ret := make([]flow.RegisterID, 0, len(r.Reads))
	ret = append(ret, r.Reads...)
	return ret
}

// ReadsCount returns the total number of reads performed on this view including all child views
func (v *View) ReadsCount() uint64 {
	return v.readsCount
}

// SpockSecret returns the secret value for SPoCK
func (v *View) SpockSecret() []byte {
	return v.spockSecretHasher.SumHash()
}<|MERGE_RESOLUTION|>--- conflicted
+++ resolved
@@ -165,13 +165,9 @@
 
 func (v *View) updateRegisterSizeChange(owner, controller, key string, value flow.RegisterValue) error {
 	if key == state.StorageUsedRegisterName {
-<<<<<<< HEAD
 		// Don't check size change on this register
 		// Size of this register will always be 8
 		// If this is the first time storage_used register was set it should be set to the size of itself (8)
-=======
-		// size of this register is always 8
->>>>>>> 66724153
 		return nil
 	}
 	// get old value
@@ -192,21 +188,6 @@
 		return err
 	}
 
-<<<<<<< HEAD
-	var oldSize uint64
-	if len(oldSizeRegister) == 0 {
-		// account was just created
-		// set the storage used to 8 which is the size of the storage used register
-		oldSize = 8
-		buffer := make([]byte, oldSize)
-		binary.LittleEndian.PutUint64(buffer, 8)
-		v.Set(owner, "", state.StorageUsedRegisterName, buffer)
-	} else {
-		oldSize = binary.LittleEndian.Uint64(oldSizeRegister)
-	}
-
-=======
->>>>>>> 66724153
 	// two paths to avoid casting uint to int
 	var newSize uint64
 	if sizeChange < 0 {
