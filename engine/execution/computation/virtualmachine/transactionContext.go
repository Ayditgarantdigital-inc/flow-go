--- conflicted
+++ resolved
@@ -114,8 +114,6 @@
 		return runtime.Address{}, err
 	}
 
-	r.Log(fmt.Sprintf("Created new account with address: %s", addr))
-
 	flowErr, fatalErr = r.initDefaultToken(addr)
 	if fatalErr != nil {
 		return runtime.Address{}, fatalErr
@@ -135,6 +133,8 @@
 		}
 	}
 
+	r.Log(fmt.Sprintf("Created new account with address: %s", addr))
+
 	return runtime.Address(addr), nil
 }
 
@@ -158,7 +158,6 @@
 
 func (r *TransactionContext) deductTransactionFee(addr flow.Address) (FlowError, error) {
 	tx := flow.NewTransactionBody().
-<<<<<<< HEAD
 		SetScript(DeductTransactionFeeTransaction).
 		AddAuthorizer(addr)
 
@@ -173,29 +172,6 @@
 	}
 
 	return nil, nil
-}
-
-func (r *TransactionContext) deductAccountCreationFee(addr flow.Address) (FlowError, error) {
-	tx := flow.NewTransactionBody().
-		SetScript(DeductAccountCreationFeeTransaction).
-=======
-		SetScript(DeductTransactionFeeScript).
->>>>>>> 306fc371
-		AddAuthorizer(addr)
-
-	// TODO: propagate computation limit
-	result, err := r.bc.ExecuteTransaction(r.ledger, tx, SkipVerification)
-	if err != nil {
-		return nil, err
-	}
-
-	if result.Error != nil {
-		return result.Error, nil
-	}
-
-	return nil, nil
-<<<<<<< HEAD
-=======
 }
 
 func (r *TransactionContext) deductAccountCreationFee(addr flow.Address) (FlowError, error) {
@@ -214,7 +190,6 @@
 	}
 
 	return nil, nil
->>>>>>> 306fc371
 }
 
 // AddAccountKey adds a public key to an existing account.
@@ -224,11 +199,7 @@
 func (r *TransactionContext) AddAccountKey(address runtime.Address, publicKey []byte) error {
 	accountAddress := address.Bytes()
 
-<<<<<<< HEAD
-	err := r.ledger.CheckAccountExists(accountID)
-=======
 	err := r.ledger.CheckAccountExists(accountAddress)
->>>>>>> 306fc371
 	if err != nil {
 		return err
 	}
@@ -238,22 +209,14 @@
 		return fmt.Errorf("cannot decode runtime public account key: %w", err)
 	}
 
-<<<<<<< HEAD
-	publicKeys, err := r.ledger.GetAccountPublicKeys(accountID)
-=======
 	publicKeys, err := r.ledger.GetAccountPublicKeys(accountAddress)
->>>>>>> 306fc371
 	if err != nil {
 		return err
 	}
 
 	publicKeys = append(publicKeys, runtimePublicKey)
 
-<<<<<<< HEAD
-	return r.ledger.SetAccountPublicKeys(accountID, publicKeys)
-=======
 	return r.ledger.SetAccountPublicKeys(accountAddress, publicKeys)
->>>>>>> 306fc371
 }
 
 // RemoveAccountKey removes a public key by index from an existing account.
@@ -263,20 +226,12 @@
 func (r *TransactionContext) RemoveAccountKey(address runtime.Address, index int) (publicKey []byte, err error) {
 	accountAddress := address.Bytes()
 
-<<<<<<< HEAD
-	err = r.ledger.CheckAccountExists(accountID)
-=======
 	err = r.ledger.CheckAccountExists(accountAddress)
->>>>>>> 306fc371
 	if err != nil {
 		return nil, err
 	}
 
-<<<<<<< HEAD
-	publicKeys, err := r.ledger.GetAccountPublicKeys(accountID)
-=======
 	publicKeys, err := r.ledger.GetAccountPublicKeys(accountAddress)
->>>>>>> 306fc371
 	if err != nil {
 		return publicKey, err
 	}
@@ -289,11 +244,7 @@
 
 	publicKeys = append(publicKeys[:index], publicKeys[index+1:]...)
 
-<<<<<<< HEAD
-	err = r.ledger.SetAccountPublicKeys(accountID, publicKeys)
-=======
 	err = r.ledger.SetAccountPublicKeys(accountAddress, publicKeys)
->>>>>>> 306fc371
 	if err != nil {
 		return publicKey, err
 	}
@@ -315,24 +266,14 @@
 // This function returns an error if the specified account does not exist or is
 // not a valid signing account.
 func (r *TransactionContext) UpdateAccountCode(address runtime.Address, code []byte, checkPermission bool) (err error) {
-<<<<<<< HEAD
-	accountID := address[:]
-
-	err = r.ledger.CheckAccountExists(accountID)
-=======
 	accountAddress := address.Bytes()
 
 	err = r.ledger.CheckAccountExists(accountAddress)
->>>>>>> 306fc371
 	if err != nil {
 		return err
 	}
 
-<<<<<<< HEAD
-	r.ledger.Set(fullKeyHash(string(accountID), string(accountID), keyCode), code)
-=======
 	r.ledger.Set(fullKeyHash(string(accountAddress), string(accountAddress), keyCode), code)
->>>>>>> 306fc371
 
 	return nil
 }
@@ -351,11 +292,7 @@
 
 	accountAddress := address.Bytes()
 
-<<<<<<< HEAD
-	code, err := r.ledger.Get(fullKeyHash(string(accountID), string(accountID), keyCode))
-=======
 	code, err := r.ledger.Get(fullKeyHash(string(accountAddress), string(accountAddress), keyCode))
->>>>>>> 306fc371
 	if err != nil {
 		return nil, err
 	}
@@ -423,15 +360,11 @@
 //
 // An error is returned if any of the expected signatures are invalid or missing.
 func (r *TransactionContext) verifySignatures() FlowError {
-<<<<<<< HEAD
-	if r.tx.Payer == flow.ZeroAddress {
-=======
 	if r.skipVerification {
 		return nil
 	}
 
 	if r.tx.Payer == flow.EmptyAddress {
->>>>>>> 306fc371
 		return &MissingPayerError{}
 	}
 
@@ -608,7 +541,6 @@
 }
 
 var InitDefaultTokenTransaction = []byte(fmt.Sprintf(`
-<<<<<<< HEAD
     import FlowServiceAccount from 0x%s
 
     transaction {
@@ -616,7 +548,7 @@
             FlowServiceAccount.initDefaultToken(acct)
         }
     }
-`, flow.RootAddress))
+`, flow.ServiceAddress()))
 
 func DefaultTokenBalanceScript(addr flow.Address) []byte {
 	return []byte(fmt.Sprintf(`
@@ -626,7 +558,7 @@
             let acct = getAccount(0x%s)
             return FlowServiceAccount.defaultTokenBalance(acct)
         }
-    `, flow.RootAddress, addr))
+    `, flow.ServiceAddress(), addr))
 }
 
 var DeductAccountCreationFeeTransaction = []byte(fmt.Sprintf(`
@@ -641,7 +573,7 @@
             FlowServiceAccount.deductAccountCreationFee(acct)
         }
     }
-`, flow.RootAddress))
+`, flow.ServiceAddress()))
 
 var DeductTransactionFeeTransaction = []byte(fmt.Sprintf(`
     import FlowServiceAccount from 0x%s
@@ -651,7 +583,7 @@
             FlowServiceAccount.deductTransactionFee(acct)
         }
     }
-`, flow.RootAddress))
+`, flow.ServiceAddress()))
 
 func DeployDefaultTokenTransaction(contract []byte) []byte {
 	return []byte(fmt.Sprintf(`
@@ -696,50 +628,5 @@
 `, FungibleTokenAddress, FlowTokenAddress))
 
 // TODO: assign these values after bootstrapping
-var FungibleTokenAddress = flow.HexToAddress("02")
-var FlowTokenAddress = flow.HexToAddress("03")
-=======
-	import ServiceAccount from 0x%s
-
-	transaction {
-		prepare(acct: AuthAccount) {
-			ServiceAccount.initDefaultToken(acct)
-		}
-	}
-`, flow.ServiceAddress()))
-
-func DefaultTokenBalanceScript(addr flow.Address) []byte {
-	return []byte(fmt.Sprintf(`
-		import ServiceAccount from 0x%s
-	
-		pub fun main(): UFix64 {
-			let acct = getAccount(0x%s)
-			return ServiceAccount.defaultTokenBalance(acct)
-		}
-	`, flow.ServiceAddress(), addr))
-}
-
-var DeductAccountCreationFeeTransaction = []byte(fmt.Sprintf(`
-	import ServiceAccount from 0x%s
-
-	transaction {
-		prepare(acct: AuthAccount) {
-			ServiceAccount.deductAccountCreationFee(acct)
-		}
-	}
-`, flow.ServiceAddress()))
-
-var DeductTransactionFeeScript = []byte(fmt.Sprintf(`
-	import ServiceAccount from 0x%s
-
-	transaction {
-		prepare(acct: AuthAccount) {
-			ServiceAccount.deductTransactionFee(acct)
-		}
-	}
-`, flow.ServiceAddress()))
-
-// TODO: assign these values after bootstrapping
 var FungibleTokenAddress, _, _ = flow.AccountAddress(flow.AddressState(1))
-var FlowTokenAddress, _, _ = flow.AccountAddress(flow.AddressState(2))
->>>>>>> 306fc371
+var FlowTokenAddress, _, _ = flow.AccountAddress(flow.AddressState(2))