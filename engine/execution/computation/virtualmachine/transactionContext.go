package virtualmachine

import (
	"fmt"

	"github.com/onflow/cadence"
	jsoncdc "github.com/onflow/cadence/encoding/json"
	"github.com/onflow/cadence/runtime"
	"github.com/onflow/cadence/runtime/ast"

	"github.com/dapperlabs/flow-go/crypto/hash"
	"github.com/dapperlabs/flow-go/model/flow"
)

type CheckerFunc func([]byte, runtime.Location) error

type TransactionContext struct {
<<<<<<< HEAD
	ledger            Ledger
	astCache          ASTCache
=======
	LedgerDAL
>>>>>>> be7f5ad3
	signingAccounts   []runtime.Address
	checker           CheckerFunc
	logs              []string
	events            []cadence.Event
	OnSetValueHandler func(owner, controller, key, value []byte)
	gasUsed           uint64 // TODO fill with actual gas
	tx                *flow.TransactionBody
	uuid              uint64
}

type TransactionContextOption func(*TransactionContext)

// GetSigningAccounts gets the signing accounts for this context.
//
// Signing accounts are the accounts that signed the transaction executing
// inside this context.
func (r *TransactionContext) GetSigningAccounts() []runtime.Address {
	return r.signingAccounts
}

// SetChecker sets the semantic checker function for this context.
func (r *TransactionContext) SetChecker(checker CheckerFunc) {
	r.checker = checker
}

// Events returns all events emitted by the runtime to this context.
func (r *TransactionContext) Events() []cadence.Event {
	return r.events
}

// Logs returns all logs emitted by the runtime to this context.
func (r *TransactionContext) Logs() []string {
	return r.logs
}

// GetValue gets a register value from the world state.
func (r *TransactionContext) GetValue(owner, controller, key []byte) ([]byte, error) {
	v, _ := r.Ledger.Get(fullKeyHash(string(owner), string(controller), string(key)))
	return v, nil
}

// SetValue sets a register value in the world state.
func (r *TransactionContext) SetValue(owner, controller, key, value []byte) error {
	r.Ledger.Set(fullKeyHash(string(owner), string(controller), string(key)), value)
	if r.OnSetValueHandler != nil {
		r.OnSetValueHandler(owner, controller, key, value)
	}
	return nil
}

func (r *TransactionContext) ValueExists(owner, controller, key []byte) (exists bool, err error) {
	v, err := r.GetValue(owner, controller, key)
	if err != nil {
		return false, err
	}

	return v != nil, nil
}

// CreateAccount creates a new account and inserts it into the world state.
//
// This function returns an error if the input is invalid.
//
// After creating the account, this function calls the onAccountCreated callback registered
// with this context.
func (r *TransactionContext) CreateAccount(publicKeysBytes [][]byte) (runtime.Address, error) {

	publicKeys := make([]flow.AccountPublicKey, len(publicKeysBytes))
	var err error
	for i, keyBytes := range publicKeysBytes {
		publicKeys[i], err = flow.DecodeRuntimeAccountPublicKey(keyBytes, 0)
		if err != nil {
			return runtime.Address{}, fmt.Errorf("cannot decode public key %d: %w", i, err)
		}
	}

	accountAddress, err := r.CreateAccountInLedger(publicKeys)
	r.Log(fmt.Sprintf("Created new account with address: %x", accountAddress))

	return runtime.Address(accountAddress), err
}

// AddAccountKey adds a public key to an existing account.
//
// This function returns an error if the specified account does not exist or
// if the key insertion fails.
func (r *TransactionContext) AddAccountKey(address runtime.Address, publicKey []byte) error {
	accountID := address[:]

	err := r.CheckAccountExists(accountID)
	if err != nil {
		return err
	}

	runtimePublicKey, err := flow.DecodeRuntimeAccountPublicKey(publicKey, 0)
	if err != nil {
		return fmt.Errorf("cannot decode runtime public account key: %w", err)
	}

	publicKeys, err := r.GetAccountPublicKeys(accountID)
	if err != nil {
		return err
	}

	publicKeys = append(publicKeys, runtimePublicKey)

	return r.SetAccountPublicKeys(accountID, publicKeys)
}

// RemoveAccountKey removes a public key by index from an existing account.
//
// This function returns an error if the specified account does not exist, the
// provided key is invalid, or if key deletion fails.
func (r *TransactionContext) RemoveAccountKey(address runtime.Address, index int) (publicKey []byte, err error) {
	accountID := address[:]

	err = r.CheckAccountExists(accountID)
	if err != nil {
		return nil, err
	}

	publicKeys, err := r.GetAccountPublicKeys(accountID)
	if err != nil {
		return publicKey, err
	}

	if index < 0 || index > len(publicKeys)-1 {
		return publicKey, fmt.Errorf("invalid key index %d, account has %d keys", index, len(publicKeys))
	}

	removedKey := publicKeys[index]

	publicKeys = append(publicKeys[:index], publicKeys[index+1:]...)

	err = r.SetAccountPublicKeys(accountID, publicKeys)
	if err != nil {
		return publicKey, err
	}

	removedKeyBytes, err := flow.EncodeRuntimeAccountPublicKey(removedKey)
	if err != nil {
		return nil, fmt.Errorf("cannot encode removed runtime account key: %w", err)
	}
	return removedKeyBytes, nil
}

// CheckCode checks the code for its validity.
func (r *TransactionContext) CheckCode(address runtime.Address, code []byte) (err error) {
	return r.checkProgram(code, address)
}

// UpdateAccountCode updates the deployed code on an existing account.
//
// This function returns an error if the specified account does not exist or is
// not a valid signing account.
func (r *TransactionContext) UpdateAccountCode(address runtime.Address, code []byte, checkPermission bool) (err error) {
	accountID := address[:]

	if checkPermission && !r.isValidSigningAccount(address) {
		return fmt.Errorf("not permitted to update account with ID %s", address)
	}

	err = r.CheckAccountExists(accountID)
	if err != nil {
		return err
	}

	r.Ledger.Set(fullKeyHash(string(accountID), string(accountID), keyCode), code)

	return nil
}

// ResolveImport imports code for the provided import location.
//
// This function returns an error if the import location is not an account address,
// or if there is no code deployed at the specified address.
func (r *TransactionContext) ResolveImport(location runtime.Location) ([]byte, error) {
	addressLocation, ok := location.(runtime.AddressLocation)
	if !ok {
		return nil, fmt.Errorf("import location must be an account address")
	}

	address := flow.BytesToAddress(addressLocation)

	accountID := address.Bytes()

	code, err := r.Ledger.Get(fullKeyHash(string(accountID), string(accountID), keyCode))
	if err != nil {
		return nil, err
	}

	if code == nil {
		return nil, fmt.Errorf("no code deployed at address %x", accountID)
	}

	return code, nil
}

// GetCachedProgram attempts to get a parsed program from a cache.
func (r *TransactionContext) GetCachedProgram(location ast.Location) (*ast.Program, error) {
	return r.astCache.GetProgram(location)
}

// CacheProgram adds a parsed program to a cache.
func (r *TransactionContext) CacheProgram(location ast.Location, program *ast.Program) error {
	return r.astCache.SetProgram(location, program)
}

// Log captures a log message from the runtime.
func (r *TransactionContext) Log(message string) {
	r.logs = append(r.logs, message)
}

// EmitEvent is called when an event is emitted by the runtime.
func (r *TransactionContext) EmitEvent(event cadence.Event) {
	r.events = append(r.events, event)
}

func (r *TransactionContext) GenerateUUID() uint64 {
	defer func() { r.uuid++ }()
	return r.uuid
}

func (r *TransactionContext) GetComputationLimit() uint64 {
	// TODO: implement me
	return 100
}

func (r *TransactionContext) DecodeArgument(b []byte, t cadence.Type) (cadence.Value, error) {
	return jsoncdc.Decode(b)
}

// GetAccount gets an account by address.

func (r *TransactionContext) isValidSigningAccount(address runtime.Address) bool {
	for _, accountAddress := range r.GetSigningAccounts() {
		if accountAddress == address {
			return true
		}
	}

	return false
}

// checkProgram checks the given code for syntactic and semantic correctness.
func (r *TransactionContext) checkProgram(code []byte, address runtime.Address) error {
	if code == nil {
		return nil
	}

	location := runtime.AddressLocation(address[:])

	return r.checker(code, location)
}

// verifySignatures verifies that a transaction contains the necessary signatures.
//
// An error is returned if any of the expected signatures are invalid or missing.
func (r *TransactionContext) verifySignatures() error {

	if r.tx.Payer == flow.ZeroAddress {
		return &MissingPayerError{}
	}

	payloadWeights, proposalKeyVerifiedInPayload, err := r.aggregateAccountSignatures(
		r.tx.PayloadSignatures,
		r.tx.PayloadMessage(),
		r.tx.ProposalKey,
	)
	if err != nil {
		return err
	}

	envelopeWeights, proposalKeyVerifiedInEnvelope, err := r.aggregateAccountSignatures(
		r.tx.EnvelopeSignatures,
		r.tx.EnvelopeMessage(),
		r.tx.ProposalKey,
	)
	if err != nil {
		return err
	}

	proposalKeyVerified := proposalKeyVerifiedInPayload || proposalKeyVerifiedInEnvelope

	if !proposalKeyVerified {
		return fmt.Errorf(
			"missing signature for proposal key (address: %s, key: %d)",
			r.tx.ProposalKey.Address,
			r.tx.ProposalKey.KeyID,
		)
	}

	for _, addr := range r.tx.Authorizers {
		// Skip this authorizer if it is also the payer. In the case where an account is
		// both a PAYER as well as an AUTHORIZER or PROPOSER, that account is required
		// to sign only the envelope.
		if addr == r.tx.Payer {
			continue
		}

		if !hasSufficientKeyWeight(payloadWeights, addr) {
			return &MissingSignatureError{addr}
		}
	}

	if !hasSufficientKeyWeight(envelopeWeights, r.tx.Payer) {
		return &MissingSignatureError{r.tx.Payer}
	}

	return nil
}

// CheckAndIncrementSequenceNumber validates and increments a sequence number for an account key.
//
// This function first checks that the provided sequence number matches the version stored on-chain.
// If they are equal, the on-chain sequence number is incremented.
// If they are not equal, the on-chain sequence number is not incremented.
//
// This function returns an error if any problem occurred during checking or the check failed
func (r *TransactionContext) checkAndIncrementSequenceNumber() error {

	proposalKey := r.tx.ProposalKey

	account := r.GetAccount(proposalKey.Address)

	if int(proposalKey.KeyID) >= len(account.Keys) {
		return &InvalidProposalKeyError{
			Address: proposalKey.Address,
			KeyID:   proposalKey.KeyID,
		}
	}

	accountKey := account.Keys[proposalKey.KeyID]

	valid := accountKey.SeqNumber == proposalKey.SequenceNumber

	if !valid {
		return &InvalidProposalSequenceNumberError{
			Address:           proposalKey.Address,
			KeyID:             proposalKey.KeyID,
			CurrentSeqNumber:  accountKey.SeqNumber,
			ProvidedSeqNumber: proposalKey.SequenceNumber,
		}
	}

	accountKey.SeqNumber++

	updatedAccountBytes, err := flow.EncodeAccountPublicKey(accountKey)
	if err != nil {
		return err
	}
	r.setAccountPublicKey(account.Address.Bytes(), proposalKey.KeyID, updatedAccountBytes)

	return nil
}

func (r *TransactionContext) aggregateAccountSignatures(
	signatures []flow.TransactionSignature,
	message []byte,
	proposalKey flow.ProposalKey,
) (
	weights map[flow.Address]int,
	proposalKeyVerified bool,
	err error,
) {
	weights = make(map[flow.Address]int)

	for _, txSig := range signatures {
		accountKey, err := r.verifyAccountSignature(txSig, message)
		if err != nil {
			return nil, false, err
		}

		if sigIsForProposalKey(txSig, proposalKey) {
			proposalKeyVerified = true
		}

		weights[txSig.Address] += accountKey.Weight
	}

	return
}

// verifyAccountSignature verifies that an account signature is valid for the
// account and given message.
//
// If the signature is valid, this function returns the associated account key.
//
// An error is returned if the account does not contain a public key that
// correctly verifies the signature against the given message.
func (r *TransactionContext) verifyAccountSignature(
	txSig flow.TransactionSignature,
	message []byte,
) (accountKey *flow.AccountPublicKey, err error) {
	account := r.GetAccount(txSig.Address)
	if account == nil {
		return accountKey, &InvalidSignatureAccountError{Address: txSig.Address}
	}

	if int(txSig.KeyID) >= len(account.Keys) {
		return accountKey, &InvalidSignatureAccountError{Address: txSig.Address}
	}

	accountKey = &account.Keys[txSig.KeyID]

	hasher, err := hash.NewHasher(accountKey.HashAlgo)
	if err != nil {
		return accountKey, fmt.Errorf("public key specifies invalid hash algorithm")
	}

	valid, err := accountKey.PublicKey.Verify(txSig.Signature, message, hasher)
	if err != nil {
		return accountKey, fmt.Errorf("cannot verify public key")
	}

	if !valid {
		return accountKey, &InvalidSignaturePublicKeyError{Address: txSig.Address, KeyID: txSig.KeyID}
	}

	return accountKey, nil
}

func sigIsForProposalKey(txSig flow.TransactionSignature, proposalKey flow.ProposalKey) bool {
	return txSig.Address == proposalKey.Address && txSig.KeyID == proposalKey.KeyID
}

func hasSufficientKeyWeight(weights map[flow.Address]int, address flow.Address) bool {
	return weights[address] >= AccountKeyWeightThreshold
}<|MERGE_RESOLUTION|>--- conflicted
+++ resolved
@@ -15,12 +15,8 @@
 type CheckerFunc func([]byte, runtime.Location) error
 
 type TransactionContext struct {
-<<<<<<< HEAD
-	ledger            Ledger
+	LedgerDAL
 	astCache          ASTCache
-=======
-	LedgerDAL
->>>>>>> be7f5ad3
 	signingAccounts   []runtime.Address
 	checker           CheckerFunc
 	logs              []string
