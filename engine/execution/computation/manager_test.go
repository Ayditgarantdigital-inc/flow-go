--- conflicted
+++ resolved
@@ -8,16 +8,9 @@
 	"github.com/stretchr/testify/assert"
 	"github.com/stretchr/testify/require"
 
-<<<<<<< HEAD
-	"github.com/dapperlabs/flow-go/engine/execution"
-	realComputer "github.com/dapperlabs/flow-go/engine/execution/computation/computer"
-	"github.com/dapperlabs/flow-go/engine/execution/computation/virtualmachine"
-	executionUnittest "github.com/dapperlabs/flow-go/engine/execution/state/unittest"
-=======
 	"github.com/dapperlabs/flow-go/engine/execution/computation/computer"
 	"github.com/dapperlabs/flow-go/engine/execution/computation/virtualmachine"
 	"github.com/dapperlabs/flow-go/engine/execution/state/unittest"
->>>>>>> a47c9e64
 	"github.com/dapperlabs/flow-go/language/runtime"
 	"github.com/dapperlabs/flow-go/model/flow"
 	"github.com/dapperlabs/flow-go/module/mempool/entity"
@@ -44,11 +37,7 @@
 
 	tx1 := flow.TransactionBody{
 		Script: []byte(fmt.Sprintf(`transaction {
-<<<<<<< HEAD
-              prepare(signer: Account) {
-=======
               prepare(signer: AuthAccount) {
->>>>>>> a47c9e64
                 signer.setCode("%s".decodeHex())
               }
             }`, encoded)),
@@ -61,11 +50,7 @@
 			import 0x01
 
 			transaction {
-<<<<<<< HEAD
-				prepare(acc: Account) {
-=======
 				prepare(acc: AuthAccount) {
->>>>>>> a47c9e64
 					if acc.storage[Container.Counter] == nil {
                 		let existing <- acc.storage[Container.Counter] <- Container.createCounter(3)
                 		destroy existing
@@ -110,22 +95,14 @@
 
 	vm := virtualmachine.New(rt)
 
-<<<<<<< HEAD
-	blockComputer := realComputer.NewBlockComputer(vm)
-=======
 	blockComputer := computer.NewBlockComputer(vm)
->>>>>>> a47c9e64
 
 	engine := &Manager{
 		blockComputer: blockComputer,
 		me:            me,
 	}
 
-<<<<<<< HEAD
-	view := executionUnittest.EmptyView()
-=======
 	view := unittest.EmptyView()
->>>>>>> a47c9e64
 
 	require.Empty(t, view.Delta())
 
