--- conflicted
+++ resolved
@@ -14,36 +14,16 @@
 	mock.Mock
 }
 
-<<<<<<< HEAD
 // Run provides a mock function with given fields: _a0, _a1, _a2
-func (_m *VirtualMachine) Run(_a0 fvm.Context, _a1 fvm.Procedure, _a2 fvm.Ledger) error {
+func (_m *VirtualMachine) Run(_a0 fvm.Context, _a1 fvm.Procedure, _a2 state.Ledger) error {
 	ret := _m.Called(_a0, _a1, _a2)
 
 	var r0 error
-	if rf, ok := ret.Get(0).(func(fvm.Context, fvm.Procedure, fvm.Ledger) error); ok {
-=======
-// Invoke provides a mock function with given fields: _a0, _a1, _a2
-func (_m *VirtualMachine) Invoke(_a0 fvm.Context, _a1 fvm.Invokable, _a2 state.Ledger) (*fvm.InvocationResult, error) {
-	ret := _m.Called(_a0, _a1, _a2)
-
-	var r0 *fvm.InvocationResult
-	if rf, ok := ret.Get(0).(func(fvm.Context, fvm.Invokable, state.Ledger) *fvm.InvocationResult); ok {
->>>>>>> 3059407e
+	if rf, ok := ret.Get(0).(func(fvm.Context, fvm.Procedure, state.Ledger) error); ok {
 		r0 = rf(_a0, _a1, _a2)
 	} else {
 		r0 = ret.Error(0)
 	}
 
-<<<<<<< HEAD
 	return r0
-=======
-	var r1 error
-	if rf, ok := ret.Get(1).(func(fvm.Context, fvm.Invokable, state.Ledger) error); ok {
-		r1 = rf(_a0, _a1, _a2)
-	} else {
-		r1 = ret.Error(1)
-	}
-
-	return r0, r1
->>>>>>> 3059407e
 }