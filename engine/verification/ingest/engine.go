package ingest

import (
	"errors"
	"fmt"
	"math/rand"
	"time"

	"github.com/rs/zerolog"

	"github.com/dapperlabs/flow-go/consensus/hotstuff/model"
	"github.com/dapperlabs/flow-go/engine"
	"github.com/dapperlabs/flow-go/engine/verification"
	"github.com/dapperlabs/flow-go/engine/verification/utils"
	"github.com/dapperlabs/flow-go/model/flow"
	"github.com/dapperlabs/flow-go/model/flow/filter"
	"github.com/dapperlabs/flow-go/model/messages"
	verificationmodel "github.com/dapperlabs/flow-go/model/verification"
	trackers "github.com/dapperlabs/flow-go/model/verification/tracker"
	"github.com/dapperlabs/flow-go/module"
	"github.com/dapperlabs/flow-go/module/mempool"
	"github.com/dapperlabs/flow-go/network"
	"github.com/dapperlabs/flow-go/state/protocol"
	"github.com/dapperlabs/flow-go/storage"
	"github.com/dapperlabs/flow-go/utils/logging"
)

// IngestEngine implements the ingest engine of the verification node. It is
// responsible for receiving and handling new execution receipts. It requests
// all dependent resources for each execution receipt and relays a complete
// execution result to the verifier engine when all dependencies are ready.
type Engine struct {
	unit                 *engine.Unit
	log                  zerolog.Logger
	collectionsConduit   network.Conduit
	stateConduit         network.Conduit
	chunksConduit        network.Conduit
	me                   module.Local
	state                protocol.State
	verifierEng          network.Engine                // for submitting ERs that are ready to be verified
	authReceipts         mempool.Receipts              // keeps receipts with authenticated origin IDs
	pendingReceipts      mempool.PendingReceipts       // keeps receipts pending for their originID to be authenticated
	authCollections      mempool.Collections           // keeps collections with authenticated origin IDs
	pendingCollections   mempool.PendingCollections    // keeps collections pending for their origin IDs to be authenticated
	collectionTrackers   mempool.CollectionTrackers    // keeps track of collection requests that this engine made
	chunkDataPacks       mempool.ChunkDataPacks        // keeps chunk data packs with authenticated origin IDs
	chunkDataPackTackers mempool.ChunkDataPackTrackers // keeps track of chunk data pack requests that this engine made
	ingestedResultIDs    mempool.Identifiers           // keeps ids of ingested execution results
	ingestedChunkIDs     mempool.Identifiers           // keeps ids of ingested chunks
	headerStorage        storage.Headers               // used to check block existence to improve performance
	blockStorage         storage.Blocks                // used to retrieve blocks
	assigner             module.ChunkAssigner          // used to determine chunks this node needs to verify
	requestInterval      uint                          // determines time in milliseconds for retrying tracked requests
	failureThreshold     uint                          // determines number of retries for tracked requests before raising a challenge
}

// New creates and returns a new instance of the ingest engine.
func New(
	log zerolog.Logger,
	net module.Network,
	state protocol.State,
	me module.Local,
	verifierEng network.Engine,
	authReceipts mempool.Receipts,
	pendingReceipts mempool.PendingReceipts,
	authCollections mempool.Collections,
	pendingCollections mempool.PendingCollections,
	collectionTrackers mempool.CollectionTrackers,
	chunkDataPacks mempool.ChunkDataPacks,
	chunkDataPackTrackers mempool.ChunkDataPackTrackers,
	ingestedChunkIDs mempool.Identifiers,
	ingestedResultIDs mempool.Identifiers,
	headerStorage storage.Headers,
	blockStorage storage.Blocks,
	assigner module.ChunkAssigner,
	requestIntervalMs uint,
	failureThreshold uint,
) (*Engine, error) {

	e := &Engine{
		unit:                 engine.NewUnit(),
		log:                  log,
		state:                state,
		me:                   me,
		authReceipts:         authReceipts,
		pendingReceipts:      pendingReceipts,
		verifierEng:          verifierEng,
		authCollections:      authCollections,
		pendingCollections:   pendingCollections,
		collectionTrackers:   collectionTrackers,
		chunkDataPacks:       chunkDataPacks,
		chunkDataPackTackers: chunkDataPackTrackers,
		ingestedChunkIDs:     ingestedChunkIDs,
		ingestedResultIDs:    ingestedResultIDs,
		headerStorage:        headerStorage,
		blockStorage:         blockStorage,
		assigner:             assigner,
		failureThreshold:     failureThreshold,
		requestInterval:      requestIntervalMs,
	}

	var err error
	e.collectionsConduit, err = net.Register(engine.CollectionProvider, e)
	if err != nil {
		return nil, fmt.Errorf("could not register engine on collection provider channel: %w", err)
	}

	// for chunk states and chunk data packs.
	e.stateConduit, err = net.Register(engine.ExecutionStateProvider, e)
	if err != nil {
		return nil, fmt.Errorf("could not register engine on execution state provider channel: %w", err)
	}

	e.chunksConduit, err = net.Register(engine.ChunkDataPackProvider, e)
	if err != nil {
		return nil, fmt.Errorf("could not register chunk data pack provider engine: %w", err)
	}

	_, err = net.Register(engine.ExecutionReceiptProvider, e)
	if err != nil {
		return nil, fmt.Errorf("could not register engine on execution receipt provider channel: %w", err)
	}

	return e, nil
}

// Ready returns a channel that is closed when the verifier engine is ready.
func (e *Engine) Ready() <-chan struct{} {
	// checks pending chunks every `requestInterval` milliseconds
	e.unit.LaunchPeriodically(e.checkPendingChunks,
		time.Duration(e.requestInterval)*time.Millisecond)
	return e.unit.Ready()
}

// Done returns a channel that is closed when the verifier engine is done.
func (e *Engine) Done() <-chan struct{} {
	return e.unit.Done()
}

// SubmitLocal submits an event originating on the local node.
func (e *Engine) SubmitLocal(event interface{}) {
	e.Submit(e.me.NodeID(), event)
}

// Submit submits the given event from the node with the given origin ID
// for processing in a non-blocking manner. It returns instantly and logs
// a potential processing error internally when done.
func (e *Engine) Submit(originID flow.Identifier, event interface{}) {
	e.unit.Launch(func() {
		err := e.Process(originID, event)
		if err != nil {
			e.log.Error().Err(err).Msg("could not process submitted event")
		}
	})
}

// ProcessLocal processes an event originating on the local node.
func (e *Engine) ProcessLocal(event interface{}) error {
	return e.Process(e.me.NodeID(), event)
}

// Process processes the given event from the node with the given origin ID in
// a blocking manner. It returns the potential processing error when done.
func (e *Engine) Process(originID flow.Identifier, event interface{}) error {
	return e.unit.Do(func() error {
		return e.process(originID, event)
	})
}

// process receives and submits an event to the verifier engine for processing.
// It returns an error so the verifier engine will not propagate an event unless
// it is successfully processed by the engine.
// The origin ID indicates the node which originally submitted the event to
// the peer-to-peer network.
func (e *Engine) process(originID flow.Identifier, event interface{}) error {
	switch resource := event.(type) {
	case *flow.ExecutionReceipt:
		return e.handleExecutionReceipt(originID, resource)
	case *flow.Collection:
		return e.handleCollection(originID, resource)
	case *messages.CollectionResponse:
		return e.handleCollection(originID, &resource.Collection)
	case *messages.ChunkDataPackResponse:
		return e.handleChunkDataPack(originID, &resource.Data)
	default:
		return ErrInvType
	}
}

// handleExecutionReceipt receives an execution receipt, verifies its origin Id and
// accordingly adds it to either the pending receipts or the authenticated receipts mempools
func (e *Engine) handleExecutionReceipt(originID flow.Identifier, receipt *flow.ExecutionReceipt) error {
	e.log.Info().
		Hex("origin_id", logging.ID(originID)).
		Hex("receipt_id", logging.Entity(receipt)).
		Msg("execution receipt received at ingest engine")

	if e.ingestedResultIDs.Has(receipt.ExecutionResult.ID()) {
		e.log.Debug().
			Hex("origin_id", logging.ID(originID)).
			Hex("receipt_id", logging.Entity(receipt)).
			Msg("execution receipt with already ingested result discarded")
		// discards the receipt if its result has already been ingested
		return nil
	}

	// TODO: correctness check for execution receipts
	// extracts list of verifier nodes id
	origin, err := e.state.AtBlockID(receipt.ExecutionResult.BlockID).Identity(originID)
	if err != nil {
		// TODO: potential attack on authenticity
		// stores ER in pending receipts till a block arrives authenticating this
		preceipt := &verificationmodel.PendingReceipt{
			Receipt:  receipt,
			OriginID: originID,
		}
<<<<<<< HEAD
		err = e.pendingReceipts.Add(preceipt)
		if err != nil && err != mempool.ErrAlreadyExists {
			return fmt.Errorf("could not store execution receipt in pending pool: %w", err)
		}
		e.log.Debug().
			Hex("origin_id", logging.ID(originID)).
			Hex("receipt_id", logging.Entity(receipt)).
			Msg("execution receipt successfully added to pending mempool")
=======
		_ = e.pendingReceipts.Add(preceipt)
>>>>>>> 1e2d02bd

	} else {
		// execution results are only valid from execution nodes
		if origin.Role != flow.RoleExecution {
			// TODO: potential attack on integrity
			return fmt.Errorf("invalid role for generating an execution receipt, id: %s, role: %s", origin.NodeID, origin.Role)
		}

		// store the execution receipt in the store of the engine
		// this will fail if the receipt already exists in the store
<<<<<<< HEAD
		err = e.authReceipts.Add(receipt)
		if err != nil && err != mempool.ErrAlreadyExists {
			return fmt.Errorf("could not store execution receipt: %w", err)
		}
		e.log.Debug().
			Hex("origin_id", logging.ID(originID)).
			Hex("receipt_id", logging.Entity(receipt)).
			Msg("execution receipt successfully added to authenticated mempool")
=======
		_ = e.authReceipts.Add(receipt)
>>>>>>> 1e2d02bd

	}
	return nil
}

// handleChunkDataPack receives a chunk data pack, verifies its origin ID, and stores that in the mempool
func (e *Engine) handleChunkDataPack(originID flow.Identifier, chunkDataPack *flow.ChunkDataPack) error {
	e.log.Info().
		Hex("origin_id", logging.ID(originID)).
		Hex("chunk_data_pack_id", logging.Entity(chunkDataPack)).
		Msg("chunk data pack received")

	if e.ingestedChunkIDs.Has(chunkDataPack.ChunkID) {
		// belongs to an already ingested chunk
		// discards the chunk data pack
		e.log.Debug().
			Hex("origin_id", logging.ID(originID)).
			Hex("chunk_id", logging.ID(chunkDataPack.ChunkID)).
			Msg("discards the chunk data pack of an already ingested chunk")
		return nil
	}

	if !e.chunkDataPackTackers.Has(chunkDataPack.ChunkID) {
		// does not have a valid tracker
		// discards the chunk data pack
		e.log.Debug().
			Hex("origin_id", logging.ID(originID)).
			Hex("chunk_id", logging.ID(chunkDataPack.ChunkID)).
			Msg("discards the chunk data pack with no tracker")
		return nil
	}

	tracker, exists := e.chunkDataPackTackers.ByChunkID(chunkDataPack.ChunkID)
	if !exists {
		e.log.Debug().
			Hex("origin_id", logging.ID(originID)).
			Hex("chunk_id", logging.ID(chunkDataPack.ChunkID)).
			Msg("cannot retrieve tracker for received chunk data pack")
		return fmt.Errorf("no tracker available for chunk ID: %x", chunkDataPack.ChunkID)
	}

	// checks the authenticity of origin ID
	origin, err := e.state.AtBlockID(tracker.BlockID).Identity(originID)
	if err != nil {
		// TODO: potential attack on authenticity
		e.log.Debug().
			Err(err).
			Hex("origin_id", logging.ID(originID)).
			Hex("chunk_id", logging.ID(chunkDataPack.ChunkID)).
			Msg("invalid origin ID for chunk data pack")
		return fmt.Errorf("invalid origin id (%s): %w", originID[:], err)
	}

	// chunk data pack should only be sent by an execution node
	if origin.Role != flow.RoleExecution {
		// TODO: potential attack on integrity
		e.log.Debug().
			Hex("origin_id", logging.ID(originID)).
			Str("origin_role", origin.Role.String()).
			Hex("chunk_id", logging.ID(chunkDataPack.ChunkID)).
			Msg("invalid origin role for chunk data pack")
		return fmt.Errorf("invalid role for generating an execution receipt, id: %s, role: %s", origin.NodeID, origin.Role)
	}

	// store the chunk data pack in the store of the engine
	// this will fail if the receipt already exists in the store
	added := e.chunkDataPacks.Add(chunkDataPack)
	if !added {
		e.log.Debug().
			Err(err).
			Hex("origin_id", logging.ID(originID)).
			Hex("chunk_id", logging.ID(chunkDataPack.ChunkID)).
			Msg("could not store chunk data pack")
		return fmt.Errorf("could not store chunk data pack: %w", err)
	}

	// removes chunk data pack tracker from  mempool
	e.chunkDataPackTackers.Rem(chunkDataPack.ChunkID)
	e.log.Debug().
		Hex("origin_id", logging.ID(originID)).
		Hex("chunk_id", logging.ID(chunkDataPack.ChunkID)).
		Msg("chunk data pack stored in mempool, tracker removed")

	return nil
}

// handleCollection handles receipt of a new collection, either via push or
// after a request. It adds the collection to the mempool and checks for
// pending receipts that are ready for verification.
func (e *Engine) handleCollection(originID flow.Identifier, coll *flow.Collection) error {
	collID := coll.ID()

	e.log.Info().
		Hex("origin_id", logging.ID(originID)).
		Hex("collection_id", logging.Entity(coll)).
		Msg("collection received")

	if e.collectionTrackers.Has(collID) {
		// this event is a reply to a prior request
		tracker, exists := e.collectionTrackers.ByCollectionID(collID)
		if !exists {
			return fmt.Errorf("could not retrieve collection tracker from mempool")
		}

		// a tracker exists for the requesting collection
		// verifies identity of origin
		origin, err := e.state.AtBlockID(tracker.BlockID).Identity(originID)
		if err != nil {
			return fmt.Errorf("invalid origin id (%s): %w", origin, err)
		}

		if origin.Role != flow.RoleCollection {
			return fmt.Errorf("invalid role for receiving collection: %s", origin.Role)
		}

		// adds collection to authenticated mempool
		added := e.authCollections.Add(coll)
		if !added {
			return fmt.Errorf("could not add collection to mempool")
		}

		// removes tracker
		e.collectionTrackers.Rem(collID)

		e.log.Debug().
			Hex("origin_id", logging.ID(originID)).
			Hex("collection_id", logging.Entity(coll)).
			Msg("collection added to authenticated mempool, and tracker removed")
	} else {
		// this collection came passively
		// collections with no tracker add to the pending collections mempool
		pcoll := &verificationmodel.PendingCollection{
			Collection: coll,
			OriginID:   originID,
		}
		_ = e.pendingCollections.Add(pcoll)

		e.log.Debug().
			Hex("origin_id", logging.ID(originID)).
			Hex("collection_id", logging.Entity(coll)).
			Msg("collection added to pending mempool")
	}

	return nil
}

// requestCollection submits a request for the given collection to collection nodes,
// or drops and logs the request if the tracker associated with the request goes beyond the
// failure threshold
func (e *Engine) requestCollection(collID, blockID flow.Identifier) error {
	// updates tracker for this request
	ct, err := e.updateCollectionTracker(collID, blockID)
	if err != nil {
		return fmt.Errorf("could not update the collection tracker: %w", err)
	}

	// checks against maximum retries
	if ct.Counter > e.failureThreshold {
		// tracker met maximum retry chances
		// no longer retried
		// TODO raise a missing collection challenge
		// TODO drop tracker from memory once the challenge gets accepted, or trackers has nonce
		return fmt.Errorf("collection tracker met maximum retries, no longer retried, chunk ID: %x", collID)
	}

	// extracts list of collection nodes id
	//
	collNodes, err := e.state.Final().Identities(filter.HasRole(flow.RoleCollection))
	if err != nil {
		return fmt.Errorf("could not load collection node identities: %w", err)
	}

	req := &messages.CollectionRequest{
		ID:    collID,
		Nonce: rand.Uint64(),
	}

	// TODO we should only submit to cluster which owns the collection
	err = e.collectionsConduit.Submit(req, collNodes.NodeIDs()...)
	if err != nil {
		return fmt.Errorf("could not submit request for collection (id=%s): %w", collID, err)
	}

	e.log.Debug().
		Hex("collection_id", logging.ID(collID)).
		Hex("block_id", logging.ID(blockID)).
		Msg("collection request submitted")
<<<<<<< HEAD
=======

	// stores collection tracker in the memory
	_ = e.collectionTrackers.Add(tracker)
	// Todo handle the case of duplicate trackers

>>>>>>> 1e2d02bd
	return nil
}

// requestChunkDataPack submits a request for the given chunk ID to the execution nodes,
// or drops and logs the request if the tracker associated with the request goes beyond the
// failure threshold
func (e *Engine) requestChunkDataPack(chunkID, blockID flow.Identifier) error {
	// updates tracker for this request
	cdpt, err := e.updateChunkDataPackTracker(chunkID, blockID)
	if err != nil {
		return fmt.Errorf("could not update the chunk data pack tracker: %w", err)
	}
	// checks against maximum retries
	if cdpt.Counter > e.failureThreshold {
		// tracker met maximum retry chances
		// no longer retried
		// TODO raise a missing chunk data pack challenge
		// TODO drop tracker from memory once the challenge gets accepted, or trackers has nonce
		return fmt.Errorf("chunk data pack tracker met maximum retries, no longer retried, chunk ID: %x", chunkID)
	}

	// extracts list of execution nodes
	//
	execNodes, err := e.state.Final().Identities(filter.HasRole(flow.RoleExecution))
	if err != nil {
		return fmt.Errorf("could not load execution nodes identities: %w", err)
	}

	req := &messages.ChunkDataPackRequest{
		ChunkID: chunkID,
	}

	// TODO we should only submit to execution node that generated execution receipt
	err = e.chunksConduit.Submit(req, execNodes.NodeIDs()...)
	if err != nil {
		return fmt.Errorf("could not submit request for collection (id=%s): %w", chunkID, err)
	}

	e.log.Debug().
		Hex("chunk_id", logging.ID(chunkID)).
		Msg("chunk data pack request submitted")

<<<<<<< HEAD
=======
	// stores chunk data pack tracker in the memory
	_ = e.chunkDataPackTackers.Add(tracker)
	// TODO handle the case of duplicate trackers

>>>>>>> 1e2d02bd
	return nil
}

// getBlockForReceipt checks the block referenced by the given receipt. If the
// block is available locally, returns true and the block. Otherwise, returns
// false and requests the block.
func (e *Engine) getBlockForReceipt(receipt *flow.ExecutionReceipt) (*flow.Block, bool) {
	// ensure we have the block corresponding to this pending execution receipt
	block, err := e.blockStorage.ByID(receipt.ExecutionResult.BlockID)
	if err != nil {
		// block is not ready for retrieval. Should wait for the consensus follower.
		return nil, false
	}

	return block, true
}

// getChunkDataPackForReceipt checks the chunk data pack associated with a chunk ID and
// execution receipt. If the chunk data pack is available locally, returns true
// as well as the chunk data pack itself.
func (e *Engine) getChunkDataPackForReceipt(receipt *flow.ExecutionReceipt, chunkID flow.Identifier) (*flow.ChunkDataPack, bool) {
	log := e.log.With().
		Hex("block_id", logging.ID(receipt.ExecutionResult.BlockID)).
		Hex("chunk_id", logging.ID(chunkID)).
		Hex("receipt_id", logging.Entity(receipt)).
		Logger()

	// checks mempool
	//
	if e.chunkDataPacks.Has(chunkID) {
		// chunk data pack exists and retrieved and returned
		chunkDataPack, exists := e.chunkDataPacks.ByChunkID(chunkID)
		if !exists {
			// couldn't get chunk state from mempool, the chunk cannot yet be verified
			log.Error().Msg("could not get chunk data pack from mempool")
			return nil, false
		}
		return chunkDataPack, true
	}

	// requests the chunk data pack from network
	err := e.requestChunkDataPack(chunkID, receipt.ExecutionResult.BlockID)
	if err != nil {
		log.Error().
			Err(err).
			Hex("chunk_id", logging.ID(chunkID)).
			Msg("could not make a request of chunk data pack to the network")
	}

	return nil, false
}

// getCollectionForChunk checks the collection depended on the
// given execution receipt and chunk. Returns true if the collections is available
// locally. If the collections is not available locally, registers a tracker for it.
func (e *Engine) getCollectionForChunk(block *flow.Block, receipt *flow.ExecutionReceipt, chunk *flow.Chunk) (*flow.Collection, bool) {

	log := e.log.With().
		Hex("block_id", logging.ID(block.ID())).
		Hex("receipt_id", logging.Entity(receipt)).
		Logger()

	collIndex := int(chunk.CollectionIndex)

	// ensure the collection index specified by the ER is valid
	if len(block.Payload.Guarantees) <= collIndex {
		log.Error().
			Int("collection_index", collIndex).
			Msg("could not get collections - invalid collection index")

		// TODO this means the block or receipt is invalid, for now fail fast
		return nil, false
	}

	collID := block.Payload.Guarantees[collIndex].ID()

	// updates pending collection
	e.checkPendingCollections(collID, block.ID())

	// checks authenticated collections mempool
	//
	//
	if e.authCollections.Has(collID) {
		coll, exists := e.authCollections.ByID(collID)
		if !exists {
			// couldn't get the collection from mempool
			log.Error().
				Hex("collection_id", logging.ID(collID)).
				Msg("could not get collection from authenticated pool")
			return nil, false
		}
		return coll, true
	}

	// requests the collection from network
	err := e.requestCollection(collID, block.ID())
	if err != nil {
		log.Error().
			Err(err).
			Hex("collection_id", logging.ID(collID)).
			Msg("could make a request of collection to the network")
	}

	log.Debug().
		Hex("collection_id", logging.ID(collID)).
		Hex("chunk_id", logging.ID(chunk.ID())).
		Msg("collection for chunk requested")

	return nil, false
}

// checkPendingChunks checks all pending chunks of receipts in the mempool and verifies
// any that are ready for verification.
//
// NOTE: this method is protected by mutex to prevent double-verifying ERs.
func (e *Engine) checkPendingChunks() {
	e.log.Debug().
		Msg("check pending chunks background service started")

	// checks the current authenticated receipts for their resources
	// ready for verification
	receipts := e.authReceipts.All()
	for _, receipt := range receipts {
		block, blockReady := e.getBlockForReceipt(receipt)
		// we can't get collections without the block
		if !blockReady {
			continue
		}

		if receipt.ExecutionResult.Chunks.Len() == 0 {
			// TODO potential attack on availability
			e.log.Error().
				Hex("receipt_id", logging.Entity(receipt)).
				Hex("result_id", logging.Entity(receipt.ExecutionResult)).
				Msg("could not ingest execution result with zero chunks")

			continue
		}

		mychunks, err := e.myUningestedChunks(&receipt.ExecutionResult)
		// extracts list of chunks assigned to this Verification node
		if err != nil {
			e.log.Error().
				Err(err).
				Hex("result_id", logging.Entity(receipt.ExecutionResult)).
				Msg("could not fetch assigned chunks")
			continue
		}

		e.log.Debug().
			Hex("receipt_id", logging.Entity(receipt)).
			Hex("result_id", logging.Entity(receipt.ExecutionResult)).
			Int("total_chunks", receipt.ExecutionResult.Chunks.Len()).
			Int("assigned_chunks", len(mychunks)).
			Msg("chunk assignment is done")

		for _, chunk := range mychunks {

			// TODO replace chunk state with chunk data pack
			chunkDatapack, chunkDataPackReady := e.getChunkDataPackForReceipt(receipt, chunk.ID())
			if !chunkDataPackReady {
				// can not verify a chunk without its chunk data, moves to the next chunk
				continue
			}

			// retrieves collection corresponding to the chunk
			collection, collectionReady := e.getCollectionForChunk(block, receipt, chunk)
			if !collectionReady {
				// can not verify a chunk without its collection, moves to the next chunk
				continue
			}

			index := chunk.Index
			var endState flow.StateCommitment
			if int(index) == len(receipt.ExecutionResult.Chunks)-1 {
				// last chunk in receipt takes final state commitment
				endState = receipt.ExecutionResult.FinalStateCommit
			} else {
				// any chunk except last takes the subsequent chunk's start state
				endState = receipt.ExecutionResult.Chunks[index+1].StartState
			}

			// creates a verifiable chunk for assigned chunk
			vchunk := &verification.VerifiableChunk{
				ChunkIndex:    chunk.Index,
				Receipt:       receipt,
				EndState:      endState,
				Block:         block,
				Collection:    collection,
				ChunkDataPack: chunkDatapack,
			}

			// verify the receipt
			err := e.verifierEng.ProcessLocal(vchunk)
			if err != nil {
				e.log.Error().
					Err(err).
					Hex("result_id", logging.Entity(receipt.ExecutionResult)).
					Hex("chunk_id", logging.ID(chunk.ID())).
					Msg("could not pass chunk to verifier engine")
				continue
			}

			// does resource cleanup
			e.onChunkIngested(vchunk)

			e.log.Debug().
				Hex("result_id", logging.Entity(receipt.ExecutionResult)).
				Hex("chunk_id", logging.ID(chunk.ID())).
				Msg("chunk successfully ingested")
		}
	}
}

// onChunkIngested is called whenever a verifiable chunk is formed for a
// chunk and is sent to the verify engine successfully.
// It cleans up all resources associated with this chunk
func (e *Engine) onChunkIngested(vc *verification.VerifiableChunk) {
	// marks this chunk as ingested
	added := e.ingestedChunkIDs.Add(vc.ChunkDataPack.ChunkID)
	if !added {
		e.log.Error().
			Hex("chunk_id", logging.ID(vc.ChunkDataPack.ChunkID)).
			Msg("could not add chunk to ingested chunks mempool")
	}

	// cleans up resources of the ingested chunk from mempools
	e.authCollections.Rem(vc.Collection.ID())
	e.chunkDataPacks.Rem(vc.ChunkDataPack.ID())

	mychunks, err := e.myUningestedChunks(&vc.Receipt.ExecutionResult)
	// extracts list of chunks assigned to this Verification node
	if err != nil {
		e.log.Error().
			Err(err).
			Hex("result_id", logging.Entity(vc.Receipt.ExecutionResult)).
			Msg("could not fetch assigned chunks")
		return
	}

	if len(mychunks) == 0 {
		// no un-ingested chunk remains with this receipt
		// marks execution result as ingested
		added := e.ingestedResultIDs.Add(vc.Receipt.ExecutionResult.ID())

		if !added {
			e.log.Error().
				Hex("result_id", logging.Entity(vc.Receipt.ExecutionResult)).
				Msg("could add ingested result to mempool")
		}
		// removes receipt from mempool to avoid further iteration
		e.authReceipts.Rem(vc.Receipt.ID())

		// removes all pending and authenticated receipts with the same result
		// pending receipts
		for _, p := range e.pendingReceipts.All() {
			// TODO check for nil dereferencing
			if e.ingestedResultIDs.Has(p.Receipt.ExecutionResult.ID()) {
				e.pendingReceipts.Rem(p.Receipt.ID())
			}
		}

		// authenticated receipts
		for _, areceipt := range e.authReceipts.All() {
			// TODO check for nil dereferencing
			if e.ingestedResultIDs.Has(areceipt.ExecutionResult.ID()) {
				e.authReceipts.Rem(areceipt.ID())
			}
		}
	}
}

// myUningestedChunks returns the list of chunks in the chunk list that this verifier node
// is assigned to, and are not ingested yet. A chunk is ingested once a verifiable chunk is
// formed out of it and is passed to verify engine
func (e *Engine) myUningestedChunks(res *flow.ExecutionResult) (flow.ChunkList, error) {

	// extracts list of verifier nodes id
	//
	// TODO state extraction should be done based on block references
	// https://github.com/dapperlabs/flow-go/issues/2787
	verifierNodes, err := e.state.Final().
		Identities(filter.HasRole(flow.RoleVerification))
	if err != nil {
		return nil, fmt.Errorf("could not load verifier node IDs: %w", err)
	}

	rng, err := utils.NewChunkAssignmentRNG(res)
	if err != nil {
		return nil, fmt.Errorf("could not generate random generator: %w", err)
	}
	// TODO pull up caching of chunk assignments to here
	a, err := e.assigner.Assign(verifierNodes, res.Chunks, rng)
	if err != nil {
		return nil, fmt.Errorf("could not create chunk assignment %w", err)
	}

	// indices of chunks assigned to this node
	chunkIndices := a.ByNodeID(e.me.NodeID())

	// mine keeps the list of chunks assigned to this node
	mine := make(flow.ChunkList, 0, len(chunkIndices))
	for _, index := range chunkIndices {
		chunk, ok := res.Chunks.ByIndex(index)
		if !ok {
			return nil, fmt.Errorf("chunk out of range requested: %v", index)
		}
		// discard the chunk if it has been already ingested
		if e.ingestedChunkIDs.Has(chunk.ID()) {
			continue
		}
		mine = append(mine, chunk)
	}

	return mine, nil
}

// checkPendingReceipts iterates over all pending receipts
// if any receipt has the `blockID`, it evaluates the receipt's origin ID
// if originID is evaluated successfully, the receipt is added to authenticated receipts mempool
// Otherwise it is dropped completely
func (e *Engine) checkPendingReceipts(blockID flow.Identifier) {
	e.log.Info().
		Hex("block_id", logging.ID(blockID)).
		Msg("pending receipts are checking against finalized block")

	for _, p := range e.pendingReceipts.All() {
		if blockID == p.Receipt.ExecutionResult.BlockID {
			// removes receipt from pending receipts pool
			e.pendingReceipts.Rem(p.Receipt.ID())

			// evaluates receipt origin ID at the block it refers to
			origin, err := e.state.AtBlockID(blockID).Identity(p.OriginID)
			if err != nil {
				// could not verify origin Id of pending receipt based on its referenced block
				// drops it
				// TODO: potential attack on authenticity
				e.log.Error().
					Err(err).
					Hex("receipt_id", logging.ID(p.Receipt.ID())).
					Hex("origin_id", logging.ID(p.OriginID)).
					Msg("could not verify origin ID of pending receipt")
				continue
			}

			// execution results are only valid from execution nodes
			if origin.Role != flow.RoleExecution {
				// TODO: potential attack on integrity
				e.log.Error().
					Err(err).
					Hex("receipt_id", logging.ID(p.Receipt.ID())).
					Hex("origin_id", logging.ID(origin.NodeID)).
					Uint8("origin_role", uint8(origin.Role)).
					Msg("invalid role for pending execution receipt")
				continue
			}

			// store the execution receipt in the authenticated mempool of the engine
			// this will fail if the receipt already exists in the store
			_ = e.authReceipts.Add(p.Receipt)

			e.log.Debug().
				Hex("receipt_id", logging.ID(p.Receipt.ID())).
				Hex("block_id", logging.ID(blockID)).
				Msg("pending receipt moved to authenticated mempool")
		}
	}
}

// checkPendingCollections checks if a certain collection is available for the requested block.
// if the collection is available, it evaluates the collections's origin ID based on the block ID.
// if originID is evaluated successfully, the collection is added to authenticated collections mempool.
// Otherwise it is dropped completely.
func (e *Engine) checkPendingCollections(collID, blockID flow.Identifier) {
	if !e.pendingCollections.Has(collID) {
		e.log.Debug().
			Hex("collection_id", logging.ID(collID)).
			Hex("block_id", logging.ID(blockID)).
			Msg("no pending collection is available with this parameters")
		return
	}

	// retrieves collection from mempool
	pcoll, exists := e.pendingCollections.ByID(collID)
	if !exists {
		e.log.Error().
			Hex("collection_id", logging.ID(collID)).
			Msg("could not retrieve collection from pending mempool")
	}
	// removes collection from pending pool
	e.pendingCollections.Rem(collID)

	// evaluates origin ID of pending collection at the block it is referenced
	origin, err := e.state.AtBlockID(blockID).Identity(pcoll.OriginID)
	if err != nil {
		// could not verify origin ID of pending collection based on its referenced block
		// drops it
		// TODO: potential attack on authenticity
		e.log.Error().
			Err(err).
			Hex("collection_id", logging.ID(pcoll.ID())).
			Hex("origin_id", logging.ID(pcoll.OriginID)).
			Msg("could not verify origin ID of pending collection")
		return
	}
	// collections should come from collection nodes
	if origin.Role != flow.RoleCollection {
		// TODO: potential attack on integrity
		e.log.Error().
			Err(err).
			Hex("collection_id", logging.ID(pcoll.ID())).
			Hex("origin_id", logging.ID(pcoll.OriginID)).
			Str("origin_role", origin.Role.String()).
			Msg("invalid role for pending collection")
		return
	}
	// store the collection in the authenticated collections mempool
	// this will fail if the collection already exists in the store
	_ = e.authCollections.Add(pcoll.Collection)

	e.log.Debug().
		Hex("collection_id", logging.ID(collID)).
		Hex("block_id", logging.ID(blockID)).
		Msg("pending collection successfully moved to authenticated mempool")
}

// updateChunkDataPackTracker performs the following
// If there is a tracker for this chunk ID, it increases its counter by one in place
// Else it creates a new empty tracker with counter value of one and stores it in the trackers mempool
func (e *Engine) updateChunkDataPackTracker(chunkID flow.Identifier, blockID flow.Identifier) (*trackers.ChunkDataPackTracker, error) {
	var cdpt *trackers.ChunkDataPackTracker

	if e.chunkDataPackTackers.Has(chunkID) {
		// there is a tracker for this chunk
<<<<<<< HEAD
		// increases its counter
		t, err := e.chunkDataPackTackers.Inc(chunkID)
		if err != nil {
			return nil, fmt.Errorf("could not update chunk data pack tracker: %w", err)
=======
		// pulls tracker out of mempool
		tracker, exists := e.chunkDataPackTackers.ByChunkID(chunkID)
		if !exists {
			return nil, fmt.Errorf("could not retrieve chunk data pack tracker from mempool")
		}

		removed := e.chunkDataPackTackers.Rem(tracker.ChunkID)
		if !removed {
			return nil, fmt.Errorf("could not remove data pack tracker from mempool")
>>>>>>> 1e2d02bd
		}
		cdpt = t
	} else {
		// creates a new chunk data pack tracker and stores in in memory
		cdpt = trackers.NewChunkDataPackTracker(chunkID, blockID)
		err := e.chunkDataPackTackers.Add(cdpt)
		if err != nil {
			return nil, fmt.Errorf("could not store tracker of chunk data pack request in mempool: %w", err)
		}
	}

	return cdpt, nil
}

// updateCollectionTracker performs the following
// If there is a tracker for this collection ID, it pulls it out of mempool, increases its counter by one, and returns it
// Else it creates a new empty tracker for this collection with counter value of one and returns it.
func (e *Engine) updateCollectionTracker(collectionID flow.Identifier, blockID flow.Identifier) (*trackers.CollectionTracker, error) {
	var ct *trackers.CollectionTracker

	if e.collectionTrackers.Has(collectionID) {
		// there is a tracker for this collection
<<<<<<< HEAD
		// increases its counter
		t, err := e.collectionTrackers.Inc(collectionID)
		if err != nil {
			return nil, fmt.Errorf("could not update collection tracker: %w", err)
=======
		// pulls tracker out of mempool
		tracker, exists := e.collectionTrackers.ByCollectionID(collectionID)
		if !exists {
			return nil, fmt.Errorf("could not retrieve chunk data pack tracker from mempool")
>>>>>>> 1e2d02bd
		}
		ct = t
	} else {
		// creates a new collection tracker and stores in in memory
		ct = trackers.NewCollectionTracker(collectionID, blockID)
		err := e.collectionTrackers.Add(ct)
		if err != nil {
			return nil, fmt.Errorf("could not store tracker of collection request in mempool: %w", err)
		}
	}

	return ct, nil
}

// To implement FinalizationConsumer
func (e *Engine) OnBlockIncorporated(*model.Block) {

}

// OnFinalizedBlock is part of implementing FinalizationConsumer interface
//
// OnFinalizedBlock notifications are produced by the Finalization Logic whenever
// a block has been finalized. They are emitted in the order the blocks are finalized.
// Prerequisites:
// Implementation must be concurrency safe; Non-blocking;
// and must handle repetition of the same events (with some processing overhead).
func (e *Engine) OnFinalizedBlock(block *model.Block) {

	// block should be in the storage
	_, err := e.headerStorage.ByBlockID(block.BlockID)
	if errors.Is(err, storage.ErrNotFound) {
		e.log.Error().
			Hex("block_id", logging.ID(block.BlockID)).
			Msg("block is not available in storage")
		return
	}
	if err != nil {
		e.log.Error().
			Hex("block_id", logging.ID(block.BlockID)).
			Msg("could not check block availability in storage")
		return
	}

	// checks pending receipts in parallel and non-blocking based on new block ID
	_ = e.unit.Do(func() error {
		e.checkPendingReceipts(block.BlockID)
		return nil
	})
}

// To implement FinalizationConsumer
func (e *Engine) OnDoubleProposeDetected(*model.Block, *model.Block) {}<|MERGE_RESOLUTION|>--- conflicted
+++ resolved
@@ -214,7 +214,6 @@
 			Receipt:  receipt,
 			OriginID: originID,
 		}
-<<<<<<< HEAD
 		err = e.pendingReceipts.Add(preceipt)
 		if err != nil && err != mempool.ErrAlreadyExists {
 			return fmt.Errorf("could not store execution receipt in pending pool: %w", err)
@@ -223,9 +222,6 @@
 			Hex("origin_id", logging.ID(originID)).
 			Hex("receipt_id", logging.Entity(receipt)).
 			Msg("execution receipt successfully added to pending mempool")
-=======
-		_ = e.pendingReceipts.Add(preceipt)
->>>>>>> 1e2d02bd
 
 	} else {
 		// execution results are only valid from execution nodes
@@ -236,7 +232,6 @@
 
 		// store the execution receipt in the store of the engine
 		// this will fail if the receipt already exists in the store
-<<<<<<< HEAD
 		err = e.authReceipts.Add(receipt)
 		if err != nil && err != mempool.ErrAlreadyExists {
 			return fmt.Errorf("could not store execution receipt: %w", err)
@@ -245,9 +240,6 @@
 			Hex("origin_id", logging.ID(originID)).
 			Hex("receipt_id", logging.Entity(receipt)).
 			Msg("execution receipt successfully added to authenticated mempool")
-=======
-		_ = e.authReceipts.Add(receipt)
->>>>>>> 1e2d02bd
 
 	}
 	return nil
@@ -435,14 +427,6 @@
 		Hex("collection_id", logging.ID(collID)).
 		Hex("block_id", logging.ID(blockID)).
 		Msg("collection request submitted")
-<<<<<<< HEAD
-=======
-
-	// stores collection tracker in the memory
-	_ = e.collectionTrackers.Add(tracker)
-	// Todo handle the case of duplicate trackers
-
->>>>>>> 1e2d02bd
 	return nil
 }
 
@@ -485,13 +469,6 @@
 		Hex("chunk_id", logging.ID(chunkID)).
 		Msg("chunk data pack request submitted")
 
-<<<<<<< HEAD
-=======
-	// stores chunk data pack tracker in the memory
-	_ = e.chunkDataPackTackers.Add(tracker)
-	// TODO handle the case of duplicate trackers
-
->>>>>>> 1e2d02bd
 	return nil
 }
 
@@ -926,22 +903,10 @@
 
 	if e.chunkDataPackTackers.Has(chunkID) {
 		// there is a tracker for this chunk
-<<<<<<< HEAD
 		// increases its counter
 		t, err := e.chunkDataPackTackers.Inc(chunkID)
 		if err != nil {
 			return nil, fmt.Errorf("could not update chunk data pack tracker: %w", err)
-=======
-		// pulls tracker out of mempool
-		tracker, exists := e.chunkDataPackTackers.ByChunkID(chunkID)
-		if !exists {
-			return nil, fmt.Errorf("could not retrieve chunk data pack tracker from mempool")
-		}
-
-		removed := e.chunkDataPackTackers.Rem(tracker.ChunkID)
-		if !removed {
-			return nil, fmt.Errorf("could not remove data pack tracker from mempool")
->>>>>>> 1e2d02bd
 		}
 		cdpt = t
 	} else {
@@ -964,17 +929,10 @@
 
 	if e.collectionTrackers.Has(collectionID) {
 		// there is a tracker for this collection
-<<<<<<< HEAD
 		// increases its counter
 		t, err := e.collectionTrackers.Inc(collectionID)
 		if err != nil {
 			return nil, fmt.Errorf("could not update collection tracker: %w", err)
-=======
-		// pulls tracker out of mempool
-		tracker, exists := e.collectionTrackers.ByCollectionID(collectionID)
-		if !exists {
-			return nil, fmt.Errorf("could not retrieve chunk data pack tracker from mempool")
->>>>>>> 1e2d02bd
 		}
 		ct = t
 	} else {
