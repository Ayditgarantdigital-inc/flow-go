package ingest_test

import (
	"fmt"
	"sync"
	"testing"
	"time"

	"github.com/pkg/errors"
	"github.com/rs/zerolog"
	"github.com/stretchr/testify/assert"
	testifymock "github.com/stretchr/testify/mock"
	"github.com/stretchr/testify/require"
	"github.com/stretchr/testify/suite"

	"github.com/dapperlabs/flow-go/crypto/random"
	"github.com/dapperlabs/flow-go/engine"
	"github.com/dapperlabs/flow-go/engine/testutil"
	"github.com/dapperlabs/flow-go/engine/testutil/mock"
	"github.com/dapperlabs/flow-go/engine/verification"
	"github.com/dapperlabs/flow-go/engine/verification/ingest"
	"github.com/dapperlabs/flow-go/engine/verification/test"
	chmodel "github.com/dapperlabs/flow-go/model/chunks"
	"github.com/dapperlabs/flow-go/model/flow"
	"github.com/dapperlabs/flow-go/model/messages"
	verificationmodel "github.com/dapperlabs/flow-go/model/verification"
	"github.com/dapperlabs/flow-go/model/verification/tracker"
	mempool "github.com/dapperlabs/flow-go/module/mempool/mock"
	module "github.com/dapperlabs/flow-go/module/mock"
	network "github.com/dapperlabs/flow-go/network/mock"
	"github.com/dapperlabs/flow-go/network/stub"
	protocol "github.com/dapperlabs/flow-go/protocol/mock"
	storage "github.com/dapperlabs/flow-go/storage/mock"
	"github.com/dapperlabs/flow-go/utils/unittest"
)

// TestSuite contains the context of a verifier engine test using mocked components.
type TestSuite struct {
	suite.Suite
	net   *module.Network
	state *protocol.State
	ss    *protocol.Snapshot
	me    *module.Local
	// mock conduit for requesting/receiving collections
	collectionsConduit *network.Conduit
	// mock conduit for requesting/receiving chunk states
	statesConduit *network.Conduit
	// mock conduit for receiving receipts
	receiptsConduit *network.Conduit
	// mock conduit for requesting/receiving chunk data packs
	chunksConduit *network.Conduit
	// mock verifier engine, should be called when all dependent resources
	// for a receipt have been received by the ingest engine.
	verifierEng *network.Engine
	// mock mempools used by the ingest engine, valid resources should be added
	// to these when they are received from an appropriate node role.
	authReceipts         *mempool.Receipts
	pendingReceipts      *mempool.PendingReceipts
	authCollections      *mempool.Collections
	pendingCollections   *mempool.PendingCollections
	collectionTrackers   *mempool.CollectionTrackers
	chunkStates          *mempool.ChunkStates
	chunkStateTracker    *mempool.ChunkStateTrackers
	chunkDataPacks       *mempool.ChunkDataPacks
	chunkDataPackTracker *mempool.ChunkDataPackTrackers
	blockStorage         *storage.Blocks
	// resources fixtures
	collection    *flow.Collection
	block         *flow.Block
	receipt       *flow.ExecutionReceipt
	chunkState    *flow.ChunkState
	chunkDataPack *flow.ChunkDataPack
	assigner      *module.ChunkAssigner
	collTracker   *tracker.CollectionTracker
}

// Invoking this method executes all TestSuite tests.
func TestReceiptsEngine(t *testing.T) {
	suite.Run(t, new(TestSuite))
}

// SetupTest initiates the test setups prior to each test.
func (suite *TestSuite) SetupTest() {
	// initializing test suite fields
	suite.collectionsConduit = &network.Conduit{}
	suite.statesConduit = &network.Conduit{}
	suite.receiptsConduit = &network.Conduit{}
	suite.chunksConduit = &network.Conduit{}
	suite.net = &module.Network{}
	suite.verifierEng = &network.Engine{}

	suite.state = &protocol.State{}
	suite.me = &module.Local{}
	suite.ss = &protocol.Snapshot{}
	suite.blockStorage = &storage.Blocks{}
	suite.authReceipts = &mempool.Receipts{}
	suite.pendingReceipts = &mempool.PendingReceipts{}
	suite.authCollections = &mempool.Collections{}
	suite.pendingCollections = &mempool.PendingCollections{}
	suite.collectionTrackers = &mempool.CollectionTrackers{}
	suite.chunkStates = &mempool.ChunkStates{}
	suite.chunkStateTracker = &mempool.ChunkStateTrackers{}
	suite.chunkDataPacks = &mempool.ChunkDataPacks{}
	suite.chunkDataPackTracker = &mempool.ChunkDataPackTrackers{}
	suite.assigner = &module.ChunkAssigner{}

	completeER := test.CompleteExecutionResultFixture(suite.T(), 1)
	suite.collection = completeER.Collections[0]
	suite.block = completeER.Block
	suite.receipt = completeER.Receipt
	suite.chunkState = completeER.ChunkStates[0]
	suite.chunkDataPack = completeER.ChunkDataPacks[0]
	suite.collTracker = &tracker.CollectionTracker{
		BlockID:      suite.block.ID(),
		CollectionID: suite.collection.ID(),
	}

	// mocking the network registration of the engine
	// all subsequent tests are expected to have a call on Register method
	suite.net.On("Register", uint8(engine.CollectionProvider), testifymock.Anything).
		Return(suite.collectionsConduit, nil).
		Once()
	suite.net.On("Register", uint8(engine.ExecutionReceiptProvider), testifymock.Anything).
		Return(suite.receiptsConduit, nil).
		Once()
	suite.net.On("Register", uint8(engine.ExecutionStateProvider), testifymock.Anything).
		Return(suite.statesConduit, nil).
		Once()
	suite.net.On("Register", uint8(engine.ChunkDataPackProvider), testifymock.Anything).
		Return(suite.chunksConduit, nil).
		Once()
}

// TestNewEngine verifies the establishment of the network registration upon
// creation of an instance of verifier.Engine using the New method
// It also returns an instance of new engine to be used in the later tests
func (suite *TestSuite) TestNewEngine() *ingest.Engine {
	e, err := ingest.New(zerolog.Logger{},
		suite.net,
		suite.state,
		suite.me,
		suite.verifierEng,
		suite.authReceipts,
		suite.pendingReceipts,
		suite.authCollections,
		suite.pendingCollections,
		suite.collectionTrackers,
		suite.chunkStates,
		suite.chunkStateTracker,
		suite.chunkDataPacks,
		suite.chunkDataPackTracker,
		suite.blockStorage,
		suite.assigner)
	require.Nil(suite.T(), err, "could not create an engine")

	suite.net.AssertExpectations(suite.T())

	return e
}

// TestHandleBlock passes a block to ingest engine and evaluates internal path
func (suite *TestSuite) TestHandleBlock() {
	eng := suite.TestNewEngine()

	// expects that the block be added to the mempool and block storage
	suite.blockStorage.On("Store", suite.block).Return(nil).Once()

	// expects that checkPendingChunks is executed checking for pending and authenticated receipts
	// pendingReceipts iteration on All happens twice one at handlingBlocks and one at checkPendingChunks

	// receipt should go to the pending receipts mempool
	suite.pendingReceipts.On("All").Return([]*verificationmodel.PendingReceipt{}, nil).Twice()
	suite.authReceipts.On("Add", suite.receipt).Return(nil).Once()
	suite.pendingReceipts.On("Rem", suite.receipt.ID()).Return(true).Once()
	suite.authReceipts.On("All").Return([]*flow.ExecutionReceipt{}, nil).Once()

	err := eng.Process(unittest.IdentifierFixture(), suite.block)
	suite.Assert().Nil(err)

	suite.blockStorage.AssertExpectations(suite.T())
}

// TestHandleReceipt_MissingCollection evaluates that when ingest engine has both a receipt and its block
// but not the collections, it asks for the collections through the network
func (suite *TestSuite) TestHandleReceipt_MissingCollection() {
	eng := suite.TestNewEngine()

	// mock the receipt coming from an execution node
	execIdentity := unittest.IdentityFixture(unittest.WithRole(flow.RoleExecution))
	verIdentity := unittest.IdentityFixture(unittest.WithRole(flow.RoleVerification))
	collIdentities := unittest.IdentityListFixture(1, unittest.WithRole(flow.RoleCollection))

	suite.state.On("Final").Return(suite.ss, nil)
	suite.state.On("AtBlockID", testifymock.Anything).Return(suite.ss, nil).Once()
	suite.ss.On("Identity", execIdentity.NodeID).Return(execIdentity, nil).Once()
	suite.ss.On("Identities", testifymock.Anything).Return(collIdentities, nil).Twice()

	// we have the corresponding block and chunk state, but not the collection
	suite.blockStorage.On("ByID", suite.block.ID()).Return(suite.block, nil).Once()
	suite.authCollections.On("Has", suite.collection.ID()).Return(false).Once()

	// mocks that collection does not exit in the mempools and we do not have a tracker for it
	suite.pendingCollections.On("Has", suite.collection.ID()).Return(false).Once()
	suite.collectionTrackers.On("Has", suite.collection.ID()).Return(false).Once()
	suite.collectionTrackers.On("Add", suite.collTracker).Return(nil).Once()

	suite.chunkStates.On("Has", suite.chunkState.ID()).Return(true).Once()
	suite.chunkStates.On("ByID", suite.chunkState.ID()).Return(suite.chunkState, nil).Once()
	suite.chunkDataPacks.On("Has", suite.chunkDataPack.ID()).Return(true).Once()
	suite.chunkDataPacks.On("ByChunkID", suite.chunkDataPack.ID()).Return(suite.chunkDataPack, nil).Once()

	// expect that we already have the receipt in the authenticated receipts mempool
	suite.authReceipts.On("All").Return([]*flow.ExecutionReceipt{suite.receipt}, nil).Once()
	suite.pendingReceipts.On("All").Return([]*verificationmodel.PendingReceipt{}).Once()
	suite.authReceipts.On("Add", suite.receipt).Return(nil).Once()

	// expect that the collection is requested
	suite.collectionsConduit.On("Submit", testifymock.Anything, collIdentities[0].NodeID).Return(nil).Once()

	// assigns all chunks in the receipt to this node through mocking
	a := chmodel.NewAssignment()
	for _, chunk := range suite.receipt.ExecutionResult.Chunks {
		a.Add(chunk, []flow.Identifier{verIdentity.NodeID})
	}
	suite.assigner.On("Assign",
		testifymock.Anything,
		testifymock.Anything,
		testifymock.Anything).Return(a, nil)
	suite.me.On("NodeID", testifymock.Anything).Return(verIdentity.NodeID)

	err := eng.Process(execIdentity.NodeID, suite.receipt)
	suite.Assert().Nil(err)

	suite.authReceipts.AssertExpectations(suite.T())
	suite.collectionsConduit.AssertExpectations(suite.T())

	// verifier should not be called
	suite.verifierEng.AssertNotCalled(suite.T(), "ProcessLocal", testifymock.Anything)
}

// TestHandleReceipt_UnstakedSender evaluates sending an execution receipt from an unstaked node
// it should go to the pending receipts and (later on) dropped from the cache
// Todo dropping unauthenticated receipts from cache
func (suite *TestSuite) TestHandleReceipt_UnstakedSender() {
	eng := suite.TestNewEngine()

	myIdentity := unittest.IdentityFixture(unittest.WithRole(flow.RoleVerification))
	suite.me.On("NodeID").Return(myIdentity.NodeID).Once()

	// mock the receipt coming from an unstaked node
	unstakedIdentity := unittest.IdentifierFixture()
	suite.state.On("Final").Return(suite.ss).Once()
	suite.state.On("AtBlockID", testifymock.Anything).Return(suite.ss, nil).Once()
	suite.ss.On("Identity", unstakedIdentity).Return(nil, fmt.Errorf("unstaked node")).Once()

	// receipt should go to the pending receipts mempool
	suite.pendingReceipts.On("Add", suite.receipt).Return(nil).Once()

	// creates and mocks a pending receipt for the unstaked node
	p := &verificationmodel.PendingReceipt{
		Receipt:  suite.receipt,
		OriginID: unstakedIdentity,
	}
	preceipts := []*verificationmodel.PendingReceipt{p}

	// receipt should go to the pending receipts mempool
	suite.pendingReceipts.On("Add", p).Return(nil).Once()
	suite.pendingReceipts.On("All").Return(preceipts).Once()
	suite.authReceipts.On("All").Return([]*flow.ExecutionReceipt{}).Once()
	suite.blockStorage.On("ByID", suite.block.ID()).Return(nil, fmt.Errorf("block does not exist")).Once()

	// process should fail
	err := eng.Process(unstakedIdentity, suite.receipt)
	require.NoError(suite.T(), err)

	// receipt should not be added
	suite.authReceipts.AssertNotCalled(suite.T(), "Add", suite.receipt)

	// Todo (depends on handling edge cases): adding network call for requesting block of receipt from consensus nodes

	// verifier should not be called
	suite.verifierEng.AssertNotCalled(suite.T(), "ProcessLocal", testifymock.Anything)
}

func (suite *TestSuite) TestHandleReceipt_SenderWithWrongRole() {
	invalidRoles := []flow.Role{flow.RoleConsensus, flow.RoleCollection, flow.RoleVerification, flow.RoleObservation}

	for _, role := range invalidRoles {
		suite.Run(fmt.Sprintf("role: %s", role), func() {
			// refresh test state in between each loop
			suite.SetupTest()
			eng := suite.TestNewEngine()

			// mock the receipt coming from the invalid role
			invalidIdentity := unittest.IdentityFixture(unittest.WithRole(role))
			suite.state.On("Final").Return(suite.ss)
			suite.state.On("AtBlockID", testifymock.Anything).Return(suite.ss, nil)
			suite.ss.On("Identity", invalidIdentity.NodeID).Return(invalidIdentity, nil).Once()

			receipt := unittest.ExecutionReceiptFixture()

			// process should fail
			err := eng.Process(invalidIdentity.NodeID, &receipt)
			suite.Assert().Error(err)

			// receipt should not be added
			suite.authReceipts.AssertNotCalled(suite.T(), "Add", &receipt)

			// verifier should not be called
			suite.verifierEng.AssertNotCalled(suite.T(), "ProcessLocal", testifymock.Anything)
		})

	}
}

// TestHandleCollection_Tracked evaluates receiving a tracked collection without any other receipt-dependent resources
// the collection should be added to the authenticate collection pool, and tracker should be removed
func (suite *TestSuite) TestHandleCollection_Tracked() {
	eng := suite.TestNewEngine()

	// mock the collection coming from an collection node
	collIdentity := unittest.IdentityFixture(unittest.WithRole(flow.RoleCollection))

	suite.authReceipts.On("All").Return([]*flow.ExecutionReceipt{}, nil)
	suite.pendingReceipts.On("All").Return([]*verificationmodel.PendingReceipt{}, nil)
	suite.collectionTrackers.On("ByCollectionID", suite.collection.ID()).Return(suite.collTracker, nil)
	suite.state.On("Final").Return(suite.ss).Once()
	suite.state.On("AtBlockID", testifymock.Anything).Return(suite.ss, nil)
	suite.ss.On("Identity", collIdentity.NodeID).Return(collIdentity, nil).Once()

	// expect that the collection be added to the mempool
	suite.authCollections.On("Add", suite.collection).Return(nil).Once()

	// expect that the collection tracker is removed
	suite.collectionTrackers.On("Rem", suite.collection.ID()).Return(true).Once()

	err := eng.Process(collIdentity.NodeID, suite.collection)
	suite.Assert().Nil(err)

	suite.authCollections.AssertExpectations(suite.T())
	suite.collectionTrackers.AssertExpectations(suite.T())

	// verifier should not be called
	suite.verifierEng.AssertNotCalled(suite.T(), "ProcessLocal", testifymock.Anything)
}

// TestHandleCollection_Untracked evaluates receiving an  un-tracked collection
// It expects that the collection to be added to the pending receipts
func (suite *TestSuite) TestHandleCollection_Untracked() {
	eng := suite.TestNewEngine()

	// mock the collection coming from an collection node
	collIdentity := unittest.IdentityFixture(unittest.WithRole(flow.RoleCollection))
	suite.collectionTrackers.On("ByCollectionID", suite.collection.ID()).
		Return(nil, fmt.Errorf("does not exit")).Once()
	// mocks a pending collection
	pcoll := &verificationmodel.PendingCollection{
		Collection: suite.collection,
		OriginID:   collIdentity.NodeID,
	}
	// expects the the collection to be added to pending receipts
	suite.pendingCollections.On("Add", pcoll).Return(nil).Once()

	err := eng.Process(collIdentity.NodeID, suite.collection)
	suite.Assert().Nil(err)

	suite.authCollections.AssertExpectations(suite.T())
	suite.collectionTrackers.AssertExpectations(suite.T())

	// verifier should not be called
	suite.verifierEng.AssertNotCalled(suite.T(), "ProcessLocal", testifymock.Anything)
	// does not expect that the collection be added to the mempool
	suite.authCollections.AssertNotCalled(suite.T(), "Add", suite.collection)
	// does not expect tracker to be removed from trackers mempool
	suite.collectionTrackers.AssertNotCalled(suite.T(), "Rem", suite.collection.ID())

}

// TestHandleCollection_UnstakedSender evaluates receiving a tracked collection from an unstaked node
// process method should return an error
func (suite *TestSuite) TestHandleCollection_UnstakedSender() {
	eng := suite.TestNewEngine()

	// mock the receipt coming from an unstaked node
	unstakedIdentity := unittest.IdentifierFixture()
	suite.state.On("Final").Return(suite.ss).Once()
	suite.state.On("AtBlockID", testifymock.Anything).Return(suite.ss, nil)
	suite.ss.On("Identity", unstakedIdentity).Return(nil, errors.New("")).Once()

	// mocks a tracker for the collection
	suite.collectionTrackers.On("ByCollectionID", suite.collection.ID()).Return(suite.collTracker, nil)

	err := eng.Process(unstakedIdentity, suite.collection)
	suite.Assert().Error(err)

	// should not add collection to mempool
	suite.authCollections.AssertNotCalled(suite.T(), "Add", suite.collection)

	// should not call verifier
	suite.verifierEng.AssertNotCalled(suite.T(), "ProcessLocal", testifymock.Anything)
}

// TestHandleCollection_UnstakedSender evaluates receiving a tracked collection from an unstaked node
// process method should return an error
func (suite *TestSuite) TestHandleCollection_SenderWithWrongRole() {

	invalidRoles := []flow.Role{flow.RoleConsensus, flow.RoleExecution, flow.RoleVerification, flow.RoleObservation}

	for _, role := range invalidRoles {
		// refresh test state in between each loop
		suite.SetupTest()
		eng := suite.TestNewEngine()

		// mock the collection coming from the invalid role
		invalidIdentity := unittest.IdentityFixture(unittest.WithRole(role))
		suite.state.On("Final").Return(suite.ss).Once()
		suite.state.On("AtBlockID", testifymock.Anything).Return(suite.ss, nil)
		suite.ss.On("Identity", invalidIdentity.NodeID).Return(invalidIdentity, nil).Once()
		// mocks a tracker for the collection
		suite.collectionTrackers.On("ByCollectionID", suite.collection.ID()).Return(suite.collTracker, nil)

		err := eng.Process(invalidIdentity.NodeID, suite.collection)
		suite.Assert().Error(err)

		// should not add collection to mempool
		suite.authCollections.AssertNotCalled(suite.T(), "Add", suite.collection)
	}
}

func (suite *TestSuite) TestHandleExecutionState_TrackedExecutionState() {
	eng := suite.TestNewEngine()
	stateTracker := &tracker.ChunkStateTracker{
		BlockID: suite.receipt.ExecutionResult.BlockID,
		ChunkID: suite.chunkState.ChunkID,
	}

	// mock the state coming from an execution node
	exeIdentity := unittest.IdentityFixture(unittest.WithRole(flow.RoleExecution))

	suite.authReceipts.On("All").Return([]*flow.ExecutionReceipt{}, nil)
	suite.pendingReceipts.On("All").Return([]*verificationmodel.PendingReceipt{}, nil)

	// mocks a tracker for this chunk state
	suite.chunkStateTracker.On("ByChunkID", suite.chunkState.ChunkID).Return(stateTracker, nil).Once()
	suite.state.On("Final").Return(suite.ss).Once()
	suite.state.On("AtBlockID", suite.receipt.ExecutionResult.BlockID).Return(suite.ss, nil)
	suite.ss.On("Identity", exeIdentity.NodeID).Return(exeIdentity, nil).Once()
	// mocks a removing the tracker from memory once the state is processed
	suite.chunkStateTracker.On("Rem", suite.chunkState.ChunkID).Return(true).Once()
	// expect that the state be added to the mempool
	suite.chunkStates.On("Add", suite.chunkState).Return(nil).Once()

	res := &messages.ExecutionStateResponse{
		State: *suite.chunkState,
	}

	err := eng.Process(exeIdentity.NodeID, res)
	suite.Assert().Nil(err)

	suite.chunkStates.AssertExpectations(suite.T())
	suite.chunkStateTracker.AssertExpectations(suite.T())

	// verifier should not be called
	suite.verifierEng.AssertNotCalled(suite.T(), "ProcessLocal", testifymock.Anything)

}

// TestHandleExecutionState_Tracked_UnstakedSender evaluates the ingest engine against
// receiving a tracked execution stake from an unstaked sender
// process should terminate with an error
func (suite *TestSuite) TestHandleExecutionState_Tracked_UnstakedSender() {
	eng := suite.TestNewEngine()
	stateTracker := &tracker.ChunkStateTracker{
		BlockID: suite.receipt.ExecutionResult.BlockID,
		ChunkID: suite.chunkState.ChunkID,
	}

	// mock the receipt coming from an unstaked node
	unstakedIdentity := unittest.IdentifierFixture()
	suite.state.On("AtBlockID", suite.receipt.ExecutionResult.BlockID).Return(suite.ss, nil).Once()
	suite.ss.On("Identity", unstakedIdentity).Return(nil, errors.New("")).Once()

	// mocks a tracker for this chunk state
	suite.chunkStateTracker.On("ByChunkID", suite.chunkState.ChunkID).Return(stateTracker, nil).Once()

	res := &messages.ExecutionStateResponse{
		State: *suite.chunkState,
	}

	err := eng.Process(unstakedIdentity, res)
	suite.Assert().Error(err)

	suite.state.AssertExpectations(suite.T())
	suite.ss.AssertExpectations(suite.T())
	suite.chunkStateTracker.AssertExpectations(suite.T())

	// should not add the state to mempool
	suite.chunkStates.AssertNotCalled(suite.T(), "Add", suite.chunkState)
	// trackers of chunk state should not be removed
	suite.chunkStates.AssertNotCalled(suite.T(), "Rem", suite.chunkState.ChunkID)

	// verifier should not be called
	suite.verifierEng.AssertNotCalled(suite.T(), "ProcessLocal", testifymock.Anything)
}

func (suite *TestSuite) TestHandleExecutionState_SenderWithWrongRole() {
	invalidRoles := []flow.Role{flow.RoleConsensus, flow.RoleExecution, flow.RoleVerification, flow.RoleObservation}

	for _, role := range invalidRoles {
		// refresh test state in between each loop
		suite.SetupTest()
		eng := suite.TestNewEngine()

		// mock the state coming from the invalid role
		invalidIdentity := unittest.IdentityFixture(unittest.WithRole(role))
		suite.state.On("Final").Return(suite.ss).Once()
		suite.state.On("AtBlockID", suite.receipt.ExecutionResult.BlockID).Return(suite.ss, nil)
		suite.ss.On("Identity", invalidIdentity.NodeID).Return(invalidIdentity, nil).Once()

		err := eng.Process(invalidIdentity.NodeID, suite.chunkState)
		suite.Assert().Error(err)

		// should not add state to mempool
		suite.chunkStates.AssertNotCalled(suite.T(), "Add", suite.chunkState)
	}
}

// TestChunkStateTracker_UntrackedChunkState tests that ingest engine process method returns an error
// if it receives a ChunkStateTracker that does not have any tracker in the engine's mempool
func (suite *TestSuite) TestChunkStateTracker_UntrackedChunkState() {
	suite.SetupTest()
	eng := suite.TestNewEngine()

	execIdentity := unittest.IdentityFixture(unittest.WithRole(flow.RoleExecution))

	// creates a chunk fixture, its data pack, and the data pack response
	chunk := unittest.ChunkFixture()
	chunkState := flow.ChunkState{
		ChunkID:   chunk.ID(),
		Registers: flow.Ledger{},
	}
	chunkDataPackResponse := &messages.ExecutionStateResponse{State: chunkState}

	// mocks tracker to return an error for this chunk ID
	suite.chunkStateTracker.On("ByChunkID", chunkState.ChunkID).
		Return(nil, fmt.Errorf("does not exist"))
	err := eng.Process(execIdentity.NodeID, chunkDataPackResponse)

	// asserts that process of an untracked chunk state returns with an error
	suite.Assert().NotNil(err)
	suite.chunkDataPackTracker.AssertExpectations(suite.T())
}

// TestVerifyReady evaluates that the verifier engine should be called
// when the receipt is ready regardless of
// the order in which dependent resources are received.
// TODO add mempool cleanup check after the functionality gets back
// https://github.com/dapperlabs/flow-go/issues/2750
func (suite *TestSuite) TestVerifyReady() {

	execIdentity := unittest.IdentityFixture(unittest.WithRole(flow.RoleExecution))
	collIdentity := unittest.IdentityFixture(unittest.WithRole(flow.RoleCollection))
	consIdentity := unittest.IdentityFixture(unittest.WithRole(flow.RoleConsensus))
	verIdentity := unittest.IdentityFixture(unittest.WithRole(flow.RoleVerification))

	testcases := []struct {
		getResource func(*TestSuite) interface{}
		from        *flow.Identity
		label       string
	}{
		{
			getResource: func(s *TestSuite) interface{} { return s.receipt },
			from:        execIdentity,
			label:       "received receipt",
		}, {
			getResource: func(s *TestSuite) interface{} { return s.collection },
			from:        collIdentity,
			label:       "received collection",
		}, {
			getResource: func(s *TestSuite) interface{} { return s.block },
			from:        consIdentity,
			label:       "received block",
		}, {
			getResource: func(s *TestSuite) interface{} {
				return &messages.ExecutionStateResponse{
					State: *s.chunkState,
				}
			},
			from:  execIdentity,
			label: "received execution state",
		},
	}

	for _, testcase := range testcases {
		suite.Run(testcase.label, func() {
			suite.SetupTest()
			eng := suite.TestNewEngine()
			stateTracker := &tracker.ChunkStateTracker{
				BlockID: suite.receipt.ExecutionResult.BlockID,
				ChunkID: suite.chunkState.ChunkID,
			}

			suite.state.On("Final", testifymock.Anything).Return(suite.ss, nil)
			suite.state.On("AtBlockID", testifymock.Anything).Return(suite.ss, nil)
			suite.ss.On("Identity", testcase.from.NodeID).Return(testcase.from, nil)
			suite.ss.On("Identities", testifymock.Anything).Return(flow.IdentityList{verIdentity}, nil)
			suite.me.On("NodeID").Return(verIdentity.NodeID)

			// allow adding the received resource to mempool
			suite.authCollections.On("Add", suite.collection).Return(nil)
			suite.blockStorage.On("Store", suite.block).Return(nil)
			suite.chunkStates.On("Add", suite.chunkState).Return(nil)

			// we have all dependencies
			suite.blockStorage.On("ByID", suite.block.ID()).Return(suite.block, nil)

			suite.authCollections.On("Has", suite.collection.ID()).Return(true)
			suite.authCollections.On("ByID", suite.collection.ID()).Return(suite.collection, nil)
			suite.authCollections.On("Rem", suite.collection.ID()).Return(true)

			suite.collectionTrackers.On("ByCollectionID", suite.collection.ID()).Return(suite.collTracker, nil)
			suite.collectionTrackers.On("Rem", suite.collection.ID()).Return(true)

			suite.chunkStates.On("Has", suite.chunkState.ID()).Return(true)
			suite.chunkStates.On("ByID", suite.chunkState.ID()).Return(suite.chunkState, nil)

			suite.chunkStateTracker.On("ByChunkID", suite.chunkState.ID()).Return(stateTracker, nil)
			suite.chunkDataPacks.On("Has", suite.chunkDataPack.ID()).Return(true)

			suite.authReceipts.On("Add", suite.receipt).Return(nil)
			suite.authReceipts.On("All").Return([]*flow.ExecutionReceipt{suite.receipt}, nil)

			// creates and mocks a pending receipt for the testcase
			p := &verificationmodel.PendingReceipt{
				Receipt:  suite.receipt,
				OriginID: testcase.from.NodeID,
			}
			preceipts := []*verificationmodel.PendingReceipt{p}

			// receipt should go to the pending receipts mempool
			suite.pendingReceipts.On("All").Return(preceipts)
			suite.pendingReceipts.On("Rem", suite.receipt.ID()).Return(true)
			suite.chunkStateTracker.On("Rem", suite.chunkState.ID()).Return(true)
			suite.chunkDataPacks.On("ByChunkID", suite.chunkDataPack.ID()).Return(suite.chunkDataPack, nil)

			// we have the assignment of chunk
			a := chmodel.NewAssignment()
			a.Add(suite.receipt.ExecutionResult.Chunks.ByIndex(0), flow.IdentifierList{verIdentity.NodeID})
			suite.assigner.On("Assign",
				testifymock.Anything,
				testifymock.Anything,
				testifymock.Anything).Return(a, nil)

			// we should call the verifier engine, as the receipt is ready for verification
			suite.verifierEng.On("ProcessLocal", testifymock.Anything).Return(nil).Once()

			// get the resource to use from the current test suite
			received := testcase.getResource(suite)
			err := eng.Process(testcase.from.NodeID, received)
			suite.Assert().Nil(err)

			suite.verifierEng.AssertExpectations(suite.T())

			// the collection should not be requested
			suite.collectionsConduit.AssertNotCalled(suite.T(), "Submit", testifymock.Anything, collIdentity)
			// the chunk state should not be requested
			suite.statesConduit.AssertNotCalled(suite.T(), "Submit", testifymock.Anything, execIdentity)

		})
	}
}

// TestChunkDataPackTracker_UntrackedChunkDataPack tests that ingest engine process method returns an error
// if it receives a ChunkDataPackResponse that does not have any tracker in the engine's mempool
func (suite *TestSuite) TestChunkDataPackTracker_UntrackedChunkDataPack() {
	suite.SetupTest()
	eng := suite.TestNewEngine()

	execIdentity := unittest.IdentityFixture(unittest.WithRole(flow.RoleExecution))

	// creates a chunk fixture, its data pack, and the data pack response
	chunk := unittest.ChunkFixture()
	chunkDataPack := unittest.ChunkDataPackFixture(chunk.ID())
	chunkDataPackResponse := &messages.ChunkDataPackResponse{Data: chunkDataPack}

	// mocks tracker to return an error for this chunk ID
	suite.chunkDataPackTracker.On("ByChunkID", chunkDataPack.ChunkID).
		Return(nil, fmt.Errorf("does not exist"))
	err := eng.Process(execIdentity.NodeID, chunkDataPackResponse)

	// asserts that process of an untracked chunk data pack returns with an error
	suite.Assert().NotNil(err)
	suite.chunkDataPackTracker.AssertExpectations(suite.T())
}

// TestChunkDataPackTracker_HappyPath evaluates the happy path of receiving a chunk data pack upon a request
func (suite *TestSuite) TestChunkDataPackTracker_HappyPath() {
	suite.SetupTest()
	eng := suite.TestNewEngine()

	execIdentity := unittest.IdentityFixture(unittest.WithRole(flow.RoleExecution))

	// creates a block
	block := unittest.BlockFixture()
	// creates a chunk fixture, its data pack, and the data pack response for the block
	chunk := unittest.ChunkFixture()
	chunkDataPack := unittest.ChunkDataPackFixture(chunk.ID())
	chunkDataPackResponse := &messages.ChunkDataPackResponse{Data: chunkDataPack}

	// creates a tracker for chunk data pack that binds it to the block
	track := &tracker.ChunkDataPackTracker{
		BlockID: block.ID(),
		ChunkID: chunkDataPack.ChunkID,
	}

	// mocks tracker to return the tracker for the chunk data pack
	suite.chunkDataPackTracker.On("ByChunkID", chunkDataPack.ChunkID).Return(track, nil).Once()

	// mocks state of ingest engine to return execution node ID
	suite.state.On("AtBlockID", track.BlockID).Return(suite.ss, nil).Once()
	suite.ss.On("Identity", execIdentity.NodeID).Return(execIdentity, nil).Once()

	// chunk data pack should be successfully added to mempool and the tracker should be removed
	suite.chunkDataPacks.On("Add", &chunkDataPack).Return(nil).Once()
	suite.chunkDataPackTracker.On("Rem", chunkDataPack.ChunkID).Return(true).Once()

	// terminates call to checkPendingChunks as it is out of this test's scope
	suite.pendingReceipts.On("All").Return(nil).Once()
	suite.authReceipts.On("All").Return(nil).Once()

	err := eng.Process(execIdentity.NodeID, chunkDataPackResponse)

	// asserts that process of a tracked chunk data pack should return no error
	suite.Assert().Nil(err)
	suite.chunkDataPackTracker.AssertExpectations(suite.T())
	suite.chunkDataPacks.AssertExpectations(suite.T())
	suite.state.AssertExpectations(suite.T())
	suite.ss.AssertExpectations(suite.T())
	suite.pendingReceipts.AssertExpectations(suite.T())
	suite.authReceipts.AssertExpectations(suite.T())
}

func TestConcurrency(t *testing.T) {
	testcases := []struct {
		erCount, // number of execution receipts
		senderCount, // number of (concurrent) senders for each execution receipt
		chunksNum int // number of chunks in each execution receipt
	}{
		{
			erCount:     1,
			senderCount: 1,
			chunksNum:   1,
		}, {
			erCount:     1,
			senderCount: 10,
			chunksNum:   1,
		},
		{
			erCount:     10,
			senderCount: 1,
			chunksNum:   1,
		},
		{
			erCount:     5,
			senderCount: 10,
			chunksNum:   1,
		},
		// multiple chunks receipts
		{
			erCount:     1,
			senderCount: 1,
			chunksNum:   5, // choosing a higher number makes the test longer and longer timeout needed
		},
		{
			erCount:     1,
			senderCount: 10,
			chunksNum:   10, // choosing a higher number makes the test longer and longer timeout needed
		},
		{
			erCount:     3,
			senderCount: 1,
			chunksNum:   5, // choosing a higher number makes the test longer and longer timeout needed
		},
		{
			erCount:     3,
			senderCount: 5,
			chunksNum:   2, // choosing a higher number makes the test longer and longer timeout needed
		},
	}

	for _, tc := range testcases {
		t.Run(fmt.Sprintf("%d-ers/%d-senders/%d-chunks", tc.erCount, tc.senderCount, tc.chunksNum), func(t *testing.T) {
			testConcurrency(t, tc.erCount, tc.senderCount, tc.chunksNum)
		})
	}
}

func testConcurrency(t *testing.T, erCount, senderCount, chunksNum int) {
	hub := stub.NewNetworkHub()

	// creates test id for each role
	colID := unittest.IdentityFixture(unittest.WithRole(flow.RoleCollection))
	conID := unittest.IdentityFixture(unittest.WithRole(flow.RoleConsensus))
	exeID := unittest.IdentityFixture(unittest.WithRole(flow.RoleExecution))
	verID := unittest.IdentityFixture(unittest.WithRole(flow.RoleVerification))

	identities := flow.IdentityList{colID, conID, exeID, verID}

	// new chunk assignment
	a := chmodel.NewAssignment()

	// create `erCount` ER fixtures that will be concurrently delivered
	ers := make([]verification.CompleteExecutionResult, 0)
	// list of assigned chunks to the verifier node
	vChunks := make([]*verification.VerifiableChunk, 0)
	// a counter to assign chunks every other one, so to check if
	// ingest only sends the assigned chunks to verifier

	for i := 0; i < erCount; i++ {
		er := test.CompleteExecutionResultFixture(t, chunksNum)
		ers = append(ers, er)
		// assigns all chunks to the verifier node
		for j, chunk := range er.Receipt.ExecutionResult.Chunks {
			a.Add(chunk, []flow.Identifier{verID.NodeID})

			var endState flow.StateCommitment
			// last chunk
			if j == len(er.Receipt.ExecutionResult.Chunks)-1 {
				endState = er.Receipt.ExecutionResult.FinalStateCommit
			} else {
				endState = er.Receipt.ExecutionResult.Chunks[j+1].StartState
			}

			vc := &verification.VerifiableChunk{
				ChunkIndex: chunk.Index,
				EndState:   endState,
				Block:      er.Block,
				Receipt:    er.Receipt,
				Collection: er.Collections[chunk.Index],
				ChunkState: er.ChunkStates[chunk.Index],
			}
			vChunks = append(vChunks, vc)
		}
	}

	// set up mock verifier engine that asserts each receipt is submitted
	// to the verifier exactly once.
	verifierEng, verifierEngWG := setupMockVerifierEng(t, vChunks)
	assigner := NewMockAssigner(verID.NodeID)
	verNode := testutil.VerificationNode(t, hub, verID, identities, assigner, testutil.WithVerifierEngine(verifierEng))

	colNode := testutil.CollectionNode(t, hub, colID, identities)

	// mock the execution node with a generic node and mocked engine
	// to handle requests for chunk state
	exeNode := testutil.GenericNode(t, hub, exeID, identities)
	setupMockExeNode(t, exeNode, verID.NodeID, ers)

	verNet, ok := hub.GetNetwork(verID.NodeID)
	assert.True(t, ok)

	// the wait group tracks goroutines for each ER sending it to VER
	var senderWG sync.WaitGroup
	senderWG.Add(erCount * senderCount)

	for _, completeER := range ers {
		for _, coll := range completeER.Collections {
			err := colNode.Collections.Store(coll)
			assert.Nil(t, err)
		}

		// spin up `senderCount` sender goroutines to mimic receiving
		// the same resource multiple times
		for i := 0; i < senderCount; i++ {
			go func(j int, id flow.Identifier, block *flow.Block, receipt *flow.ExecutionReceipt) {

				sendBlock := func() {
					_ = verNode.IngestEngine.Process(conID.NodeID, block)
				}

				sendReceipt := func() {
					_ = verNode.IngestEngine.Process(exeID.NodeID, receipt)
				}

				switch j % 2 {
				case 0:
					// block then receipt
					sendBlock()
					verNet.DeliverAll(true)
					// allow another goroutine to run before sending receipt
					time.Sleep(time.Nanosecond)
					sendReceipt()
				case 1:
					// receipt then block
					sendReceipt()
					verNet.DeliverAll(true)
					// allow another goroutine to run before sending block
					time.Sleep(time.Nanosecond)
					sendBlock()
				}

				verNet.DeliverAll(true)
				go senderWG.Done()
			}(i, completeER.Receipt.ExecutionResult.ID(), completeER.Block, completeER.Receipt)
		}
	}

	// wait for all ERs to be sent to VER
	unittest.AssertReturnsBefore(t, senderWG.Wait, 3*time.Second)
	verNet.DeliverAll(false)
	unittest.AssertReturnsBefore(t, verifierEngWG.Wait, 3*time.Second)
	verNet.DeliverAll(false)

<<<<<<< HEAD
	exeNode.Done()
	colNode.Done()
	verNode.Done()
=======
	// closes nodes databases
	assert.NoError(t, verNode.CloseDB())
	assert.NoError(t, exeNode.CloseDB())
	assert.NoError(t, colNode.CloseDB())
>>>>>>> 8b08b2c8
}

// setupMockExeNode sets up a mocked execution node that responds to requests for
// chunk states. Any requests that don't correspond to an execution receipt in
// the input ers list result in the test failing.
func setupMockExeNode(t *testing.T, node mock.GenericNode, verID flow.Identifier, ers []verification.CompleteExecutionResult) {
	eng := new(network.Engine)
	conduit, err := node.Net.Register(engine.ExecutionStateProvider, eng)
	assert.Nil(t, err)
	chunksConduit, err := node.Net.Register(engine.ChunkDataPackProvider, eng)
	assert.Nil(t, err)

	eng.On("Process", verID, testifymock.Anything).
		Run(func(args testifymock.Arguments) {
			if req, ok := args[1].(*messages.ExecutionStateRequest); ok {
				for _, er := range ers {
					for _, chunk := range er.Receipt.ExecutionResult.Chunks {
						if chunk.ID() == req.ChunkID {
							res := &messages.ExecutionStateResponse{
								State: *er.ChunkStates[chunk.Index],
							}
							err := conduit.Submit(res, verID)
							assert.Nil(t, err)
							return
						}
					}
				}
			} else if req, ok := args[1].(*messages.ChunkDataPackRequest); ok {
				for _, er := range ers {
					for _, chunk := range er.Receipt.ExecutionResult.Chunks {
						if chunk.ID() == req.ChunkID {
							res := &messages.ChunkDataPackResponse{
								Data: *er.ChunkDataPacks[chunk.Index],
							}
							err := chunksConduit.Submit(res, verID)
							assert.Nil(t, err)
							return
						}
					}
				}
			}
			t.Logf("invalid chunk request (%T): %v ", args[1], args[1])
			t.Fail()
		}).
		Return(nil)
}

// setupMockVerifierEng sets up a mock verifier engine that asserts that a set
// of chunks are delivered to it exactly once each.
// Returns the mock engine and a wait group that unblocks when all ERs are received.
func setupMockVerifierEng(t *testing.T, vChunks []*verification.VerifiableChunk) (*network.Engine, *sync.WaitGroup) {
	eng := new(network.Engine)

	// keep track of which verifiable chunks we have received
	receivedChunks := make(map[flow.Identifier]struct{})
	var (
		// decrement the wait group when each verifiable chunk received
		wg sync.WaitGroup
		// check one verifiable chunk at a time to ensure dupe checking works
		mu sync.Mutex
	)
	wg.Add(len(vChunks))

	eng.On("ProcessLocal", testifymock.Anything).
		Run(func(args testifymock.Arguments) {
			mu.Lock()
			defer mu.Unlock()

			vc, ok := args[0].(*verification.VerifiableChunk)
			assert.True(t, ok)

			vID := vc.Receipt.ExecutionResult.Chunks.ByIndex(vc.ChunkIndex).ID()
			// ensure there are no dupe chunks
			_, alreadySeen := receivedChunks[vID]
			if alreadySeen {
				t.Logf("received duplicated chunk (id=%s)", vID)
				t.Fail()
				return
			}

			// ensure the received chunk matches one we expect
			for _, vc := range vChunks {
				if vc.Receipt.ExecutionResult.Chunks.ByIndex(vc.ChunkIndex).ID() == vID {
					// mark it as seen and decrement the waitgroup
					receivedChunks[vID] = struct{}{}
					wg.Done()
					return
				}
			}

			// the received chunk doesn't match any expected ERs
			t.Logf("received unexpected ER (id=%s)", vID)
			t.Fail()
		}).
		Return(nil)

	return eng, &wg
}

type MockAssigner struct {
	me flow.Identifier
}

func NewMockAssigner(id flow.Identifier) *MockAssigner {
	return &MockAssigner{me: id}
}

// Assign assigns all input chunks to the verifer node
func (m *MockAssigner) Assign(ids flow.IdentityList, chunks flow.ChunkList, rng random.Rand) (*chmodel.Assignment, error) {
	if len(chunks) == 0 {
		return nil, fmt.Errorf("assigner called with empty chunk list")
	}
	a := chmodel.NewAssignment()
	for _, c := range chunks {
		a.Add(c, flow.IdentifierList{m.me})
	}

	return a, nil
}<|MERGE_RESOLUTION|>--- conflicted
+++ resolved
@@ -911,16 +911,9 @@
 	unittest.AssertReturnsBefore(t, verifierEngWG.Wait, 3*time.Second)
 	verNet.DeliverAll(false)
 
-<<<<<<< HEAD
 	exeNode.Done()
 	colNode.Done()
 	verNode.Done()
-=======
-	// closes nodes databases
-	assert.NoError(t, verNode.CloseDB())
-	assert.NoError(t, exeNode.CloseDB())
-	assert.NoError(t, colNode.CloseDB())
->>>>>>> 8b08b2c8
 }
 
 // setupMockExeNode sets up a mocked execution node that responds to requests for
