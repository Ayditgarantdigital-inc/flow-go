--- conflicted
+++ resolved
@@ -1,11 +1,8 @@
 package ingest_test
 
 import (
-<<<<<<< HEAD
+	"bytes"
 	"errors"
-=======
-	"bytes"
->>>>>>> ff7e90ce
 	"fmt"
 	"testing"
 
